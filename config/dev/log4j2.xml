<?xml version="1.0" encoding="UTF-8"?>
<Configuration status="info" packages="net.corda.common.logging">

    <Properties>
        <Property name="log-path">${sys:log-path:-logs}</Property>
        <Property name="log-name">node-${hostName}</Property>
        <Property name="archive">${log-path}/archive</Property>
        <Property name="defaultLogLevel">${sys:defaultLogLevel:-info}</Property>
        <Property name="consoleLogLevel">${sys:consoleLogLevel:-error}</Property>
        <Property name="detailLogLevel">${sys:detailLogLevel:-trace}</Property>
    </Properties>

    <Appenders>
        <ScriptAppenderSelector name="Console-Selector">
            <Script language="nashorn"><![CDATA[
                var System = Java.type('java.lang.System');
                var level = System.getProperty("consoleLogLevel");
                var enabled = System.getProperty("consoleLoggingEnabled");
                enabled == "true" && (level == "debug" || level == "trace") ? "Console-Debug-Appender" : "Console-Appender";
            ]]></Script>
            <AppenderSet>

                <!-- The default console appender - prints no exception information -->
                <Console name="Console-Appender" target="SYSTEM_OUT">
                    <PatternLayout>
                        <ScriptPatternSelector
                                defaultPattern="%highlight{[%level{length=5}] %date{HH:mm:ssZ} [%t] %c{2}.%method - %msg%n%throwable{0}}{INFO=white,WARN=red,FATAL=bright red}">
                            <Script name="MDCSelector" language="javascript"><![CDATA[
                                result = null;
                                if (!logEvent.getContextData().size() == 0) {
                                    result = "WithMDC";
                                } else {
                                    result = null;
                                }
                                result;
                                ]]>
                            </Script>
                            <PatternMatch key="WithMDC" pattern="%highlight{[%level{length=5}] %date{HH:mm:ssZ} [%t] %c{2}.%method - %msg %X%n%throwable{0}}{INFO=white,WARN=red,FATAL=bright red}"/>
                        </ScriptPatternSelector>
                    </PatternLayout>
                </Console>

                <!-- The console appender when debug or trace level logging is specified. Prints full stack trace -->
                <Console name="Console-Debug-Appender" target="SYSTEM_OUT">
                    <PatternLayout>
                        <ScriptPatternSelector defaultPattern="%highlight{[%level{length=5}] %date{HH:mm:ssZ} [%t] %c{2}.%method - %msg%n%throwable{}}{INFO=white,WARN=red,FATAL=bright red}">
                            <Script name="MDCSelector" language="javascript"><![CDATA[
                                result = null;
                                if (!logEvent.getContextData().size() == 0) {
                                    result = "WithMDC";
                                } else {
                                    result = null;
                                }
                                result;
                                ]]>
                            </Script>
                            <PatternMatch key="WithMDC" pattern="%highlight{[%level{length=5}] %date{HH:mm:ssZ} [%t] %c{2}.%method - %msg %X%n%throwable{}}{INFO=white,WARN=red,FATAL=bright red}"/>
                        </ScriptPatternSelector>
                    </PatternLayout>
                </Console>
            </AppenderSet>
        </ScriptAppenderSelector>

        <!-- Required for printBasicInfo -->
        <Console name="Console-Appender-Println" target="SYSTEM_OUT">
            <PatternLayout pattern="%msg%n%throwable{0}" />
        </Console>

        <!-- Will generate up to 100 log files for a given day. During every rollover it will delete
             those that are older than 60 days, but keep the most recent 10 GB -->
        <RollingRandomAccessFile name="RollingFile-Appender"
                     fileName="${log-path}/${log-name}.log"
                     filePattern="${archive}/${log-name}.%date{yyyy-MM-dd}-%i.log.gz"
                     immediateFlush="false">

            <PatternLayout pattern="[%-5level] %date{ISO8601}{UTC}Z [%t] %c{2}.%method - %msg %X%n"/>

            <Policies>
                <TimeBasedTriggeringPolicy/>
                <SizeBasedTriggeringPolicy size="100MB"/>
            </Policies>

            <DefaultRolloverStrategy min="1" max="100">
                <Delete basePath="${archive}" maxDepth="1">
                    <IfFileName glob="${log-name}*.log.gz"/>
                    <IfLastModified age="60d">
                        <IfAny>
                            <IfAccumulatedFileSize exceeds="10 GB"/>
                        </IfAny>
                    </IfLastModified>
                </Delete>
            </DefaultRolloverStrategy>

        </RollingRandomAccessFile>

        <!-- Will generate up to 100 log files for a given day. During every rollover it will delete
             those that are older than 60 days, but keep the most recent 10 GB -->
        <RollingRandomAccessFile name="Diagnostic-RollingFile-Appender"
                                 fileName="${log-path}/diagnostic-${log-name}.log"
                                 filePattern="${archive}/diagnostic-${log-name}.%date{yyyy-MM-dd}-%i.log.gz"
                                 immediateFlush="false">

            <PatternLayout pattern="[%-5level] %date{ISO8601}{UTC}Z [%t] %c{2}.%method - %msg %X%n"/>

            <Policies>
                <TimeBasedTriggeringPolicy/>
                <SizeBasedTriggeringPolicy size="100MB"/>
            </Policies>

            <DefaultRolloverStrategy min="1" max="100">
                <Delete basePath="${archive}" maxDepth="1">
                    <IfFileName glob="${log-name}*.log.gz"/>
                    <IfLastModified age="60d">
                        <IfAny>
                            <IfAccumulatedFileSize exceeds="10 GB"/>
                        </IfAny>
                    </IfLastModified>
                </Delete>
            </DefaultRolloverStrategy>

        </RollingRandomAccessFile>

<<<<<<< HEAD
        <!-- Will generate up to 100 log files for a given day. During every rollover it will delete
             those that are older than 60 days, but keep the most recent 10 GB -->
        <RollingRandomAccessFile name="Detailed-RollingFile-Appender"
                                 fileName="${log-path}/details-${log-name}.log"
                                 filePattern="${archive}/details-${log-name}.%date{yyyy-MM-dd}-%i.log.gz"
                                 immediateFlush="false">

            <PatternLayout pattern="[%-5level] %date{ISO8601}{UTC}Z %msg %X%n" />
=======
        <RollingFile name="Checkpoint-Agent-RollingFile-Appender"
                     fileName="${log-path}/checkpoints_agent-${date:yyyyMMdd-HHmmss}.log"
                     filePattern="${archive}/checkpoints_agent.%date{yyyy-MM-dd}-%i.log.gz">

            <PatternLayout pattern="[%-5level] %date{ISO8601}{UTC}Z [%t] %c{2}.%method - %msg%n"/>
>>>>>>> fa757116

            <Policies>
                <TimeBasedTriggeringPolicy/>
                <SizeBasedTriggeringPolicy size="100MB"/>
            </Policies>

            <DefaultRolloverStrategy min="1" max="100">
                <Delete basePath="${archive}" maxDepth="1">
<<<<<<< HEAD
                    <IfFileName glob="details-${log-name}*.log.gz"/>
=======
                    <IfFileName glob="${log-name}*.log.gz"/>
>>>>>>> fa757116
                    <IfLastModified age="60d">
                        <IfAny>
                            <IfAccumulatedFileSize exceeds="10 GB"/>
                        </IfAny>
                    </IfLastModified>
                </Delete>
            </DefaultRolloverStrategy>

<<<<<<< HEAD
        </RollingRandomAccessFile>
=======
        </RollingFile>
>>>>>>> fa757116

        <Rewrite name="Console-ErrorCode-Selector">
            <AppenderRef ref="Console-Selector"/>
            <ErrorCodeRewritePolicy/>
        </Rewrite>

        <Rewrite name="Console-ErrorCode-Appender-Println">
            <AppenderRef ref="Console-Appender-Println"/>
            <ErrorCodeRewritePolicy/>
        </Rewrite>

        <Rewrite name="RollingFile-ErrorCode-Appender">
            <AppenderRef ref="RollingFile-Appender"/>
            <ErrorCodeRewritePolicy/>
        </Rewrite>
        <Rewrite name="Diagnostic-RollingFile-ErrorCode-Appender">
            <AppenderRef ref="Diagnostic-RollingFile-Appender"/>
            <ErrorCodeRewritePolicy/>
        </Rewrite>
    </Appenders>

    <Loggers>
        <Root level="${defaultLogLevel}">
            <AppenderRef ref="Console-ErrorCode-Selector" level="${consoleLogLevel}"/>
            <AppenderRef ref="RollingFile-ErrorCode-Appender"/>
        </Root>
        <Logger name="BasicInfo" additivity="false">
            <AppenderRef ref="Console-ErrorCode-Appender-Println"/>
            <AppenderRef ref="RollingFile-ErrorCode-Appender"/>
        </Logger>
        <Logger name="org.hibernate" level="warn" additivity="false">
            <AppenderRef ref="Diagnostic-RollingFile-ErrorCode-Appender"/>
        </Logger>
        <Logger name="org.hibernate.SQL" level="info" additivity="false">
            <AppenderRef ref="Console-ErrorCode-Selector"/>
            <AppenderRef ref="RollingFile-ErrorCode-Appender"/>
        </Logger>
        <Logger name="org.apache.activemq.artemis.core.server" level="error" additivity="false">
            <AppenderRef ref="Console-ErrorCode-Selector"/>
            <AppenderRef ref="RollingFile-ErrorCode-Appender"/>
        </Logger>
        <Logger name="org.jolokia" additivity="true" level="warn">
            <AppenderRef ref="Console-ErrorCode-Appender-Println"/>
            <AppenderRef ref="RollingFile-ErrorCode-Appender"/>
        </Logger>
<<<<<<< HEAD
        <Logger name="DetailedInfo" additivity="false" level="${detailLogLevel}">
            <AppenderRef ref="Detailed-RollingFile-Appender"/>
=======
        <Logger name="CheckpointAgent" level="debug" additivity="false">
            <AppenderRef ref="Checkpoint-Agent-RollingFile-Appender"/>
>>>>>>> fa757116
        </Logger>
    </Loggers>
</Configuration><|MERGE_RESOLUTION|>--- conflicted
+++ resolved
@@ -4,6 +4,7 @@
     <Properties>
         <Property name="log-path">${sys:log-path:-logs}</Property>
         <Property name="log-name">node-${hostName}</Property>
+        <Property name="diagnostic-log-name">diagnostic-${hostName}</Property>
         <Property name="archive">${log-path}/archive</Property>
         <Property name="defaultLogLevel">${sys:defaultLogLevel:-info}</Property>
         <Property name="consoleLogLevel">${sys:consoleLogLevel:-error}</Property>
@@ -120,7 +121,6 @@
 
         </RollingRandomAccessFile>
 
-<<<<<<< HEAD
         <!-- Will generate up to 100 log files for a given day. During every rollover it will delete
              those that are older than 60 days, but keep the most recent 10 GB -->
         <RollingRandomAccessFile name="Detailed-RollingFile-Appender"
@@ -129,39 +129,48 @@
                                  immediateFlush="false">
 
             <PatternLayout pattern="[%-5level] %date{ISO8601}{UTC}Z %msg %X%n" />
-=======
+
+            <Policies>
+                <TimeBasedTriggeringPolicy/>
+                <SizeBasedTriggeringPolicy size="100MB"/>
+            </Policies>
+
+            <DefaultRolloverStrategy min="1" max="100">
+                <Delete basePath="${archive}" maxDepth="1">
+                    <IfFileName glob="details-${log-name}*.log.gz"/>
+                    <IfLastModified age="60d">
+                        <IfAny>
+                            <IfAccumulatedFileSize exceeds="10 GB"/>
+                        </IfAny>
+                    </IfLastModified>
+                </Delete>
+            </DefaultRolloverStrategy>
+
+        </RollingRandomAccessFile>
+
         <RollingFile name="Checkpoint-Agent-RollingFile-Appender"
                      fileName="${log-path}/checkpoints_agent-${date:yyyyMMdd-HHmmss}.log"
                      filePattern="${archive}/checkpoints_agent.%date{yyyy-MM-dd}-%i.log.gz">
 
             <PatternLayout pattern="[%-5level] %date{ISO8601}{UTC}Z [%t] %c{2}.%method - %msg%n"/>
->>>>>>> fa757116
-
-            <Policies>
-                <TimeBasedTriggeringPolicy/>
-                <SizeBasedTriggeringPolicy size="100MB"/>
-            </Policies>
-
-            <DefaultRolloverStrategy min="1" max="100">
-                <Delete basePath="${archive}" maxDepth="1">
-<<<<<<< HEAD
-                    <IfFileName glob="details-${log-name}*.log.gz"/>
-=======
+
+            <Policies>
+                <TimeBasedTriggeringPolicy/>
+                <SizeBasedTriggeringPolicy size="100MB"/>
+            </Policies>
+
+            <DefaultRolloverStrategy min="1" max="100">
+                <Delete basePath="${archive}" maxDepth="1">
                     <IfFileName glob="${log-name}*.log.gz"/>
->>>>>>> fa757116
-                    <IfLastModified age="60d">
-                        <IfAny>
-                            <IfAccumulatedFileSize exceeds="10 GB"/>
-                        </IfAny>
-                    </IfLastModified>
-                </Delete>
-            </DefaultRolloverStrategy>
-
-<<<<<<< HEAD
-        </RollingRandomAccessFile>
-=======
+                    <IfLastModified age="60d">
+                        <IfAny>
+                            <IfAccumulatedFileSize exceeds="10 GB"/>
+                        </IfAny>
+                    </IfLastModified>
+                </Delete>
+            </DefaultRolloverStrategy>
+
         </RollingFile>
->>>>>>> fa757116
 
         <Rewrite name="Console-ErrorCode-Selector">
             <AppenderRef ref="Console-Selector"/>
@@ -207,13 +216,11 @@
             <AppenderRef ref="Console-ErrorCode-Appender-Println"/>
             <AppenderRef ref="RollingFile-ErrorCode-Appender"/>
         </Logger>
-<<<<<<< HEAD
         <Logger name="DetailedInfo" additivity="false" level="${detailLogLevel}">
             <AppenderRef ref="Detailed-RollingFile-Appender"/>
-=======
+        </Logger>
         <Logger name="CheckpointAgent" level="debug" additivity="false">
             <AppenderRef ref="Checkpoint-Agent-RollingFile-Appender"/>
->>>>>>> fa757116
         </Logger>
     </Loggers>
 </Configuration>