<<<<<<< HEAD
/*
 * R3 Proprietary and Confidential
 *
 * Copyright (c) 2018 R3 Limited.  All rights reserved.
 *
 * The intellectual and technical concepts contained herein are proprietary to R3 and its suppliers and are protected by trade secret law.
 *
 * Distribution of this file or any portion thereof via any medium without the express permission of R3 is strictly prohibited.
 */

buildscript {
    // For sharing constants between builds
    Properties constants = new Properties()
    file("$projectDir/../../constants.properties").withInputStream { constants.load(it) }

    ext.kotlin_version = constants.getProperty("kotlinVersion")
    ext.javaassist_version = "3.12.1.GA"

    repositories {
        mavenLocal()
        mavenCentral()
        jcenter()
    }

    dependencies {
        classpath "org.jetbrains.kotlin:kotlin-gradle-plugin:$kotlin_version"
    }
}

repositories {
    mavenLocal()
    mavenCentral()
    jcenter()
=======
ext {
    javaassist_version = "3.12.1.GA"
>>>>>>> 244167d3
}

apply plugin: 'kotlin'
apply plugin: 'idea'

description 'A javaagent to allow hooking into the instrumentation by Quasar'

dependencies {
    compile "org.jetbrains.kotlin:kotlin-stdlib-jdk8:$kotlin_version"
    compile "org.jetbrains.kotlin:kotlin-reflect:$kotlin_version"
    compile "javassist:javassist:$javaassist_version"
}

jar {
    archiveName = "${project.name}.jar"
    manifest {
        attributes(
                'Premain-Class': 'net.corda.quasarhook.QuasarInstrumentationHookAgent',
                'Can-Redefine-Classes': 'true',
                'Can-Retransform-Classes': 'true',
                'Can-Set-Native-Method-Prefix': 'true',
                'Implementation-Title': "QuasarHook",
                'Implementation-Version': rootProject.version
        )
    }
    from { configurations.compile.collect { it.isDirectory() ? it : zipTree(it) } }
}<|MERGE_RESOLUTION|>--- conflicted
+++ resolved
@@ -1,4 +1,3 @@
-<<<<<<< HEAD
 /*
  * R3 Proprietary and Confidential
  *
@@ -9,33 +8,8 @@
  * Distribution of this file or any portion thereof via any medium without the express permission of R3 is strictly prohibited.
  */
 
-buildscript {
-    // For sharing constants between builds
-    Properties constants = new Properties()
-    file("$projectDir/../../constants.properties").withInputStream { constants.load(it) }
-
-    ext.kotlin_version = constants.getProperty("kotlinVersion")
-    ext.javaassist_version = "3.12.1.GA"
-
-    repositories {
-        mavenLocal()
-        mavenCentral()
-        jcenter()
-    }
-
-    dependencies {
-        classpath "org.jetbrains.kotlin:kotlin-gradle-plugin:$kotlin_version"
-    }
-}
-
-repositories {
-    mavenLocal()
-    mavenCentral()
-    jcenter()
-=======
 ext {
     javaassist_version = "3.12.1.GA"
->>>>>>> 244167d3
 }
 
 apply plugin: 'kotlin'
