--- conflicted
+++ resolved
@@ -17,48 +17,6 @@
     smokeTestRuntimeOnly.extendsFrom runtimeOnly
 }
 
-<<<<<<< HEAD
-sourceSets {
-    integrationTest {
-        kotlin {
-            compileClasspath += main.output + test.output
-            runtimeClasspath += main.output + test.output
-            srcDir file('src/integration-test/kotlin')
-        }
-        java {
-            compileClasspath += main.output + test.output
-            runtimeClasspath += main.output + test.output
-            srcDir file('src/integration-test/java')
-        }
-    }
-    smokeTest {
-        kotlin {
-            // We must NOT have any Node code on the classpath, so do NOT
-            // include the test or integrationTest dependencies here.
-            compileClasspath += main.output
-            runtimeClasspath += main.output
-            srcDir file('src/smoke-test/kotlin')
-        }
-        java {
-            compileClasspath += main.output
-            runtimeClasspath += main.output
-            srcDir file('src/smoke-test/java')
-        }
-        resources {
-            srcDir file('src/smoke-test/resources')
-        }
-    }
-}
-
-processSmokeTestResources {
-    // Bring in the fully built corda.jar for use by NodeFactory in the smoke tests
-    from(project(':node:capsule').tasks['buildCordaJAR']) {
-        rename 'corda-(.*)', 'corda.jar'
-    }
-}
-
-=======
->>>>>>> 687fa818
 dependencies {
 
     testImplementation "org.junit.jupiter:junit-jupiter-api:${junit_jupiter_version}"
