--- conflicted
+++ resolved
@@ -36,16 +36,12 @@
             val parts = validateRequest(requestPayload)
             txId = parts.id
             checkNotary(parts.notary)
-<<<<<<< HEAD
             if (service is AsyncCFTNotaryService) {
-                val result = executeAsync(AsyncCFTNotaryService.CommitOperation(service, parts.inputs, txId, otherSideSession.counterparty, requestPayload.requestSignature, parts.timestamp))
+                val result = executeAsync(AsyncCFTNotaryService.CommitOperation(service, parts.inputs, txId, otherSideSession.counterparty, requestPayload.requestSignature, parts.timestamp, parts.references))
                 if (result is Result.Failure) throw NotaryInternalException(result.error)
             } else {
-                service.commitInputStates(parts.inputs, txId, otherSideSession.counterparty, requestPayload.requestSignature, parts.timestamp)
+                service.commitInputStates(parts.inputs, txId, otherSideSession.counterparty, requestPayload.requestSignature, parts.timestamp, parts.references)
             }
-=======
-            service.commitInputStates(parts.inputs, txId, otherSideSession.counterparty, requestPayload.requestSignature, parts.timestamp, parts.references)
->>>>>>> e1223e31
             signTransactionAndSendResponse(txId)
         } catch (e: NotaryInternalException) {
             throw NotaryException(e.error, txId)
