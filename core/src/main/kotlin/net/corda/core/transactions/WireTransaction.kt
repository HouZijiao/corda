package net.corda.core.transactions

import net.corda.core.contracts.*
import net.corda.core.contracts.ComponentGroupEnum.*
import net.corda.core.crypto.*
import net.corda.core.identity.Party
import net.corda.core.internal.Emoji
import net.corda.core.node.NetworkParameters
import net.corda.core.node.ServicesForResolution
import net.corda.core.node.services.AttachmentId
import net.corda.core.serialization.CordaSerializable
import net.corda.core.serialization.serialize
import net.corda.core.utilities.OpaqueBytes
import java.security.PublicKey
import java.security.SignatureException
import java.util.function.Predicate

/**
 * A transaction ready for serialisation, without any signatures attached. A WireTransaction is usually wrapped
 * by a [SignedTransaction] that carries the signatures over this payload.
 * The identity of the transaction is the Merkle tree root of its components (see [MerkleTree]).
 *
 * For privacy purposes, each part of a transaction should be accompanied by a nonce.
 * To avoid storing a random number (nonce) per component, an initial [privacySalt] is the sole value utilised,
 * so that all component nonces are deterministically computed.
 *
 * A few notes about backwards compatibility:
 * A wire transaction can be backwards compatible, in the sense that if an old client receives a [componentGroups] with
 * more elements than expected, it will normally deserialise the required objects and omit any checks in the optional
 * new fields. Moreover, because the Merkle tree is constructed from the received list of [ComponentGroup], which internally
 * deals with bytes, any client can compute the Merkle tree and on the same time relay a [WireTransaction] object even
 * if she is unable to read some of the "optional" component types. We stress that practically, a new type of
 * [WireTransaction] should only be considered compatible if and only if the following rules apply:
 * <p><ul>
 * <li>Component-type ordering is fixed (eg. inputs, then outputs, then commands etc, see [ComponentGroupEnum] for the actual ordering).
 * <li>Removing a component-type that existed in older wire transaction types is not allowed, because it will affect the Merkle tree structure.
 * <li>Changing the order of existing component types is also not allowed, for the same reason.
 * <li>New component types must be added at the end of the list of [ComponentGroup] and update the [ComponentGroupEnum] with the new type. After a component is added, its ordinal must never change.
 * <li>A new component type should always be an "optional value", in the sense that lack of its visibility does not change the transaction and contract logic and details. An example of "optional" components could be a transaction summary or some statistics.
 * </ul></p>
 */
@CordaSerializable
class WireTransaction(componentGroups: List<ComponentGroup>, val privacySalt: PrivacySalt = PrivacySalt()) : TraversableTransaction(componentGroups) {

    @Deprecated("Required only in some unit-tests and for backwards compatibility purposes.", ReplaceWith("WireTransaction(val componentGroups: List<ComponentGroup>, override val privacySalt: PrivacySalt)"), DeprecationLevel.WARNING)
    constructor(inputs: List<StateRef>,
                attachments: List<SecureHash>,
                outputs: List<TransactionState<ContractState>>,
                commands: List<Command<*>>,
                notary: Party?,
                timeWindow: TimeWindow?,
                privacySalt: PrivacySalt = PrivacySalt()
    ) : this(createComponentGroups(inputs, outputs, commands, attachments, notary, timeWindow), privacySalt)

    init {
        check(componentGroups.all { it.components.isNotEmpty() }) { "Empty component groups are not allowed" }
        check(componentGroups.map { it.groupIndex }.toSet().size == componentGroups.size) { "Duplicated component groups detected" }
        checkBaseInvariants()
        check(inputs.isNotEmpty() || outputs.isNotEmpty()) { "A transaction must contain at least one input or output state" }
        check(commands.isNotEmpty()) { "A transaction must contain at least one command" }
        if (timeWindow != null) check(notary != null) { "Transactions with time-windows must be notarised" }
    }

    /** The transaction id is represented by the root hash of Merkle tree over the transaction components. */
    override val id: SecureHash get() = merkleTree.hash

    /** Public keys that need to be fulfilled by signatures in order for the transaction to be valid. */
    val requiredSigningKeys: Set<PublicKey>
        get() {
            val commandKeys = commands.flatMap { it.signers }.toSet()
            // TODO: prevent notary field from being set if there are no inputs and no timestamp.
            return if (notary != null && (inputs.isNotEmpty() || timeWindow != null)) {
                commandKeys + notary.owningKey
            } else {
                commandKeys
            }
        }

    /**
     * Looks up identities and attachments from storage to generate a [LedgerTransaction]. A transaction is expected to
     * have been fully resolved using the resolution flow by this point.
     *
     * @throws AttachmentResolutionException if a required attachment was not found in storage.
     * @throws TransactionResolutionException if an input points to a transaction not found in storage.
     */
    @Throws(AttachmentResolutionException::class, TransactionResolutionException::class)
    fun toLedgerTransaction(services: ServicesForResolution): LedgerTransaction {
        return toLedgerTransactionInternal(
                resolveIdentity = { services.identityService.partyFromKey(it) },
                resolveAttachment = { services.attachments.openAttachment(it) },
                resolveStateRef = { services.loadState(it) },
                networkParameters = services.networkParameters
        )
    }

    /**
     * Looks up identities, attachments and dependent input states using the provided lookup functions in order to
     * construct a [LedgerTransaction]. Note that identity lookup failure does *not* cause an exception to be thrown.
     *
     * @throws AttachmentResolutionException if a required attachment was not found using [resolveAttachment].
     * @throws TransactionResolutionException if an input was not found not using [resolveStateRef].
     */
    @Deprecated("Use toLedgerTransaction(ServicesForTransaction) instead")
    @Throws(AttachmentResolutionException::class, TransactionResolutionException::class)
    fun toLedgerTransaction(
            resolveIdentity: (PublicKey) -> Party?,
            resolveAttachment: (SecureHash) -> Attachment?,
            resolveStateRef: (StateRef) -> TransactionState<*>?,
            resolveContractAttachment: (TransactionState<ContractState>) -> AttachmentId?
    ): LedgerTransaction {
        return toLedgerTransactionInternal(resolveIdentity, resolveAttachment, resolveStateRef, null)
    }

    private fun toLedgerTransactionInternal(
            resolveIdentity: (PublicKey) -> Party?,
            resolveAttachment: (SecureHash) -> Attachment?,
            resolveStateRef: (StateRef) -> TransactionState<*>?,
            networkParameters: NetworkParameters?
    ): LedgerTransaction {
        // Look up public keys to authenticated identities.
        val authenticatedArgs = commands.map {
            val parties = it.signers.mapNotNull { pk -> resolveIdentity(pk) }
            CommandWithParties(it.signers, parties, it.value)
        }
        val resolvedInputs = inputs.map { ref ->
            resolveStateRef(ref)?.let { StateAndRef(it, ref) } ?: throw TransactionResolutionException(ref.txhash)
        }
        val attachments = attachments.map { resolveAttachment(it) ?: throw AttachmentResolutionException(it) }
        val ltx = LedgerTransaction(resolvedInputs, outputs, authenticatedArgs, attachments, id, notary, timeWindow, privacySalt, networkParameters)
        checkTransactionSize(ltx, networkParameters?.maxTransactionSize ?: 10485760)
        return ltx
    }

    private fun checkTransactionSize(ltx: LedgerTransaction, maxTransactionSize: Int) {
        var remainingTransactionSize = maxTransactionSize

        fun minus(size: Int) {
            require(remainingTransactionSize > size) { "Transaction exceeded network's maximum transaction size limit : $maxTransactionSize bytes." }
            remainingTransactionSize -= size
        }

<<<<<<< HEAD
        // Check attachment size first as they are most likely to go over the limit.
        ltx.attachments.associateBy(Attachment::id).values.forEach { minus(it.size) }
=======
        // Check attachments size first as they are most likely to go over the limit. With ContractAttachment instances
        // it's likely that the same underlying Attachment CorDapp will occur more than once so we dedup on the attachment id.
        ltx.attachments.distinctBy { it.id }.forEach { minus(it.size) }
>>>>>>> 5be0e4b3
        minus(ltx.inputs.serialize().size)
        minus(ltx.commands.serialize().size)
        minus(ltx.outputs.serialize().size)
    }

    /**
     * Build filtered transaction using provided filtering functions.
     */
    fun buildFilteredTransaction(filtering: Predicate<Any>): FilteredTransaction =
            FilteredTransaction.buildFilteredTransaction(this, filtering)

    /**
     * Builds whole Merkle tree for a transaction.
     * Briefly, each component group has its own sub Merkle tree and all of the roots of these trees are used as leaves
     * in a top level Merkle tree.
     * Note that ordering of elements inside a [ComponentGroup] matters when computing the Merkle root.
     * On the other hand, insertion group ordering does not affect the top level Merkle tree construction, as it is
     * actually an ordered Merkle tree, where its leaves are ordered based on the group ordinal in [ComponentGroupEnum].
     * If any of the groups is an empty list or a null object, then [SecureHash.allOnesHash] is used as its hash.
     * Also, [privacySalt] is not a Merkle tree leaf, because it is already "inherently" included via the component nonces.
     */
    val merkleTree: MerkleTree by lazy { MerkleTree.getMerkleTree(groupHashes) }

    /**
     * The leaves (group hashes) of the top level Merkle tree.
     * If a group's Merkle root is allOnesHash, it is a flag that denotes this group is empty (if list) or null (if single object)
     * in the wire transaction.
     */
    internal val groupHashes: List<SecureHash> by lazy {
        val listOfLeaves = mutableListOf<SecureHash>()
        // Even if empty and not used, we should at least send oneHashes for each known
        // or received but unknown (thus, bigger than known ordinal) component groups.
        for (i in 0..componentGroups.map { it.groupIndex }.max()!!) {
            val root = groupsMerkleRoots[i] ?: SecureHash.allOnesHash
            listOfLeaves.add(root)
        }
        listOfLeaves
    }

    /**
     * Calculate the hashes of the existing component groups, that are used to build the transaction's Merkle tree.
     * Each group has its own sub Merkle tree and the hash of the root of this sub tree works as a leaf of the top
     * level Merkle tree. The root of the latter is the transaction identifier.
     *
     * The tree structure is helpful for preserving privacy, please
     * see the user-guide section "Transaction tear-offs" to learn more about this topic.
     */
    internal val groupsMerkleRoots: Map<Int, SecureHash> by lazy {
        availableComponentHashes.map { Pair(it.key, MerkleTree.getMerkleTree(it.value).hash) }.toMap()
    }

    /**
     * Calculate nonces for every transaction component, including new fields (due to backwards compatibility support) we cannot process.
     * Nonce are computed in the following way:
     * nonce1 = H(salt || path_for_1st_component)
     * nonce2 = H(salt || path_for_2nd_component)
     * etc.
     * Thus, all of the nonces are "independent" in the sense that knowing one or some of them, you can learn
     * nothing about the rest.
     */
    internal val availableComponentNonces: Map<Int, List<SecureHash>> by lazy {
        componentGroups.map { Pair(it.groupIndex, it.components.mapIndexed { internalIndex, internalIt -> componentHash(internalIt, privacySalt, it.groupIndex, internalIndex) }) }.toMap()
    }

    /**
     * Calculate hashes for every transaction component. These will be used to build the full Merkle tree.
     * The root of the tree is the transaction identifier. The tree structure is helpful for privacy, please
     * see the user-guide section "Transaction tear-offs" to learn more about this topic.
     */
    internal val availableComponentHashes: Map<Int, List<SecureHash>> by lazy {
        componentGroups.map { Pair(it.groupIndex, it.components.mapIndexed { internalIndex, internalIt -> componentHash(availableComponentNonces[it.groupIndex]!![internalIndex], internalIt) }) }.toMap()
    }

    /**
     * Checks that the given signature matches one of the commands and that it is a correct signature over the tx.
     *
     * @throws SignatureException if the signature didn't match the transaction contents.
     * @throws IllegalArgumentException if the signature key doesn't appear in any command.
     */
    fun checkSignature(sig: TransactionSignature) {
        require(commands.any { it.signers.any { sig.by in it.keys } }) { "Signature key doesn't match any command" }
        sig.verify(id)
    }

    internal companion object {
        /**
         * Creating list of [ComponentGroup] used in one of the constructors of [WireTransaction] required
         * for backwards compatibility purposes.
         */
        fun createComponentGroups(inputs: List<StateRef>,
                                  outputs: List<TransactionState<ContractState>>,
                                  commands: List<Command<*>>,
                                  attachments: List<SecureHash>,
                                  notary: Party?,
                                  timeWindow: TimeWindow?): List<ComponentGroup> {
            val componentGroupMap: MutableList<ComponentGroup> = mutableListOf()
            if (inputs.isNotEmpty()) componentGroupMap.add(ComponentGroup(INPUTS_GROUP.ordinal, inputs.map { it.serialize() }))
            if (outputs.isNotEmpty()) componentGroupMap.add(ComponentGroup(OUTPUTS_GROUP.ordinal, outputs.map { it.serialize() }))
            // Adding commandData only to the commands group. Signers are added in their own group.
            if (commands.isNotEmpty()) componentGroupMap.add(ComponentGroup(COMMANDS_GROUP.ordinal, commands.map { it.value.serialize() }))
            if (attachments.isNotEmpty()) componentGroupMap.add(ComponentGroup(ATTACHMENTS_GROUP.ordinal, attachments.map { it.serialize() }))
            if (notary != null) componentGroupMap.add(ComponentGroup(NOTARY_GROUP.ordinal, listOf(notary.serialize())))
            if (timeWindow != null) componentGroupMap.add(ComponentGroup(TIMEWINDOW_GROUP.ordinal, listOf(timeWindow.serialize())))
            // Adding signers to their own group. This is required for command visibility purposes: a party receiving
            // a FilteredTransaction can now verify it sees all the commands it should sign.
            if (commands.isNotEmpty()) componentGroupMap.add(ComponentGroup(SIGNERS_GROUP.ordinal, commands.map { it.signers.serialize() }))
            return componentGroupMap
        }
    }

    override fun toString(): String {
        val buf = StringBuilder()
        buf.appendln("Transaction:")
        for (input in inputs) buf.appendln("${Emoji.rightArrow}INPUT:      $input")
        for ((data) in outputs) buf.appendln("${Emoji.leftArrow}OUTPUT:     $data")
        for (command in commands) buf.appendln("${Emoji.diamond}COMMAND:    $command")
        for (attachment in attachments) buf.appendln("${Emoji.paperclip}ATTACHMENT: $attachment")
        return buf.toString()
    }

    override fun equals(other: Any?): Boolean {
        if (other is WireTransaction) {
            return (this.id == other.id)
        }
        return false
    }

    override fun hashCode(): Int = id.hashCode()
}

/**
 * A ComponentGroup is used to store the full list of transaction components of the same type in serialised form.
 * Practically, a group per component type of a transaction is required; thus, there will be a group for input states,
 * a group for all attachments (if there are any) etc.
 */
@CordaSerializable
open class ComponentGroup(open val groupIndex: Int, open val components: List<OpaqueBytes>)<|MERGE_RESOLUTION|>--- conflicted
+++ resolved
@@ -139,14 +139,9 @@
             remainingTransactionSize -= size
         }
 
-<<<<<<< HEAD
-        // Check attachment size first as they are most likely to go over the limit.
-        ltx.attachments.associateBy(Attachment::id).values.forEach { minus(it.size) }
-=======
         // Check attachments size first as they are most likely to go over the limit. With ContractAttachment instances
         // it's likely that the same underlying Attachment CorDapp will occur more than once so we dedup on the attachment id.
         ltx.attachments.distinctBy { it.id }.forEach { minus(it.size) }
->>>>>>> 5be0e4b3
         minus(ltx.inputs.serialize().size)
         minus(ltx.commands.serialize().size)
         minus(ltx.outputs.serialize().size)
