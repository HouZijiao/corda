--- conflicted
+++ resolved
@@ -10,9 +10,9 @@
 
 package net.corda.client.rpc
 
+import net.corda.client.rpc.internal.CordaRPCClientConfigurationImpl
 import net.corda.client.rpc.internal.KryoClientSerializationScheme
 import net.corda.client.rpc.internal.RPCClient
-import net.corda.client.rpc.internal.CordaRPCClientConfigurationImpl
 import net.corda.core.context.Actor
 import net.corda.core.context.Trace
 import net.corda.core.messaging.CordaRPCOps
@@ -103,12 +103,8 @@
  * [CordaRPCClientConfiguration]. While attempting failover, current and future RPC calls will throw
  * [RPCException] and previously returned observables will call onError().
  *
-<<<<<<< HEAD
- * If the client was created using a list of hosts, automatic failover will occur(the servers have to be started in HA mode)
-=======
  * If the client was created using a list of hosts, automatic failover will occur (the servers have to be started in
  * HA mode).
->>>>>>> 10c559a3
  *
  * @param hostAndPort The network address to connect to.
  * @param configuration An optional configuration used to tweak client behaviour.
