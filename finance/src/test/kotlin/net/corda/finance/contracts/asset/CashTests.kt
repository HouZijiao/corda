--- conflicted
+++ resolved
@@ -103,16 +103,9 @@
         }, MINI_CORP.name, MINI_CORP_KEY)
         val notaryServices = MockServices(listOf("net.corda.finance.contracts.asset"), rigorousMock(), DUMMY_NOTARY.name, DUMMY_NOTARY_KEY)
         val databaseAndServices = makeTestDatabaseAndMockServices(
-<<<<<<< HEAD
-                listOf(generateKeyPair()),
-                makeTestIdentityService(listOf(MEGA_CORP_IDENTITY, MINI_CORP_IDENTITY, DUMMY_CASH_ISSUER_IDENTITY, DUMMY_NOTARY_IDENTITY)),
-                listOf("net.corda.finance.contracts.asset", "net.corda.finance.schemas"),
-                CordaX500Name("Me", "London", "GB"))
-=======
                 listOf("net.corda.finance.contracts.asset"),
                 makeTestIdentityService(MEGA_CORP_IDENTITY, MINI_CORP_IDENTITY, DUMMY_CASH_ISSUER_IDENTITY, DUMMY_NOTARY_IDENTITY),
                 TestIdentity(CordaX500Name("Me", "London", "GB")))
->>>>>>> 00a5e3db
         database = databaseAndServices.first
         ourServices = databaseAndServices.second
 
