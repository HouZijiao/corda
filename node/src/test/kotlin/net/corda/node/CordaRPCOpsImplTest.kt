/*
 * R3 Proprietary and Confidential
 *
 * Copyright (c) 2018 R3 Limited.  All rights reserved.
 *
 * The intellectual and technical concepts contained herein are proprietary to R3 and its suppliers and are protected by trade secret law.
 *
 * Distribution of this file or any portion thereof via any medium without the express permission of R3 is strictly prohibited.
 */

package net.corda.node

import co.paralleluniverse.fibers.Fiber
import co.paralleluniverse.fibers.Suspendable
import net.corda.client.rpc.PermissionException
import net.corda.core.context.AuthServiceId
import net.corda.core.context.InvocationContext
import net.corda.core.contracts.Amount
import net.corda.core.contracts.ContractState
import net.corda.core.contracts.Issued
import net.corda.core.crypto.isFulfilledBy
import net.corda.core.crypto.keys
import net.corda.core.flows.FlowLogic
import net.corda.core.flows.StartableByRPC
import net.corda.core.flows.StateMachineRunId
import net.corda.core.identity.Party
import net.corda.core.internal.uncheckedCast
import net.corda.core.messaging.*
import net.corda.core.node.services.Vault
import net.corda.core.node.services.queryBy
import net.corda.core.transactions.SignedTransaction
import net.corda.core.utilities.OpaqueBytes
import net.corda.core.utilities.getOrThrow
import net.corda.core.utilities.unwrap
import net.corda.finance.DOLLARS
import net.corda.finance.GBP
import net.corda.finance.contracts.asset.Cash
import net.corda.finance.flows.CashIssueFlow
import net.corda.finance.flows.CashPaymentFlow
import net.corda.node.internal.StartedNode
import net.corda.node.internal.security.RPCSecurityManagerImpl
import net.corda.node.services.Permissions.Companion.invokeRpc
import net.corda.node.services.Permissions.Companion.startFlow
import net.corda.node.services.messaging.CURRENT_RPC_CONTEXT
import net.corda.node.services.messaging.RpcAuthContext
import net.corda.nodeapi.exceptions.NonRpcFlowException
import net.corda.nodeapi.internal.config.User
import net.corda.testing.core.ALICE_NAME
import net.corda.testing.core.expect
import net.corda.testing.core.expectEvents
import net.corda.testing.core.sequence
import net.corda.testing.node.internal.cordappsForPackages
import net.corda.testing.node.internal.InternalMockNetwork
import net.corda.testing.node.internal.InternalMockNetwork.MockNode
import net.corda.testing.node.internal.InternalMockNodeParameters
import net.corda.testing.node.testActor
import org.apache.commons.io.IOUtils
import org.assertj.core.api.Assertions.*
import org.junit.After
import org.junit.Assert.assertArrayEquals
import org.junit.Before
import org.junit.Test
import rx.Observable
import java.io.ByteArrayOutputStream
import kotlin.test.assertEquals
import kotlin.test.assertFalse
import kotlin.test.assertNull
import kotlin.test.assertTrue

// Mock an AuthorizingSubject instance sticking to a fixed set of permissions
private fun buildSubject(principal: String, permissionStrings: Set<String>) =
        RPCSecurityManagerImpl.fromUserList(
                id = AuthServiceId("TEST"),
                users = listOf(User(username = principal,
                        password = "",
                        permissions = permissionStrings)))
                .buildSubject(principal)

class CordaRPCOpsImplTest {
    private companion object {
        const val testJar = "net/corda/node/testing/test.jar"
    }

    private lateinit var mockNet: InternalMockNetwork
    private lateinit var aliceNode: StartedNode<MockNode>
    private lateinit var alice: Party
    private lateinit var notary: Party
    private lateinit var rpc: CordaRPCOps
    private lateinit var stateMachineUpdates: Observable<StateMachineUpdate>
    private lateinit var transactions: Observable<SignedTransaction>
    private lateinit var vaultTrackCash: Observable<Vault.Update<Cash.State>>

    @Before
    fun setup() {
<<<<<<< HEAD
        mockNet = InternalMockNetwork(cordappPackages = listOf("net.corda.finance.contracts.asset", "net.corda.finance.schemas"))
=======
        mockNet = InternalMockNetwork(cordappsForAllNodes = cordappsForPackages("net.corda.finance.contracts.asset"))
>>>>>>> 94fb5a65
        aliceNode = mockNet.createNode(InternalMockNodeParameters(legalName = ALICE_NAME))
        rpc = aliceNode.rpcOps
        CURRENT_RPC_CONTEXT.set(RpcAuthContext(InvocationContext.rpc(testActor()), buildSubject("TEST_USER", emptySet())))

        mockNet.runNetwork()
        withPermissions(invokeRpc(CordaRPCOps::notaryIdentities)) {
            notary = rpc.notaryIdentities().single()
        }
        alice = aliceNode.services.myInfo.identityFromX500Name(ALICE_NAME)
    }

    @After
    fun cleanUp() {
        mockNet.stopNodes()
    }

    @Test
    fun `cash issue accepted`() {
        withPermissions(
                invokeRpc("vaultTrackBy"),
                invokeRpc("vaultQueryBy"),
                invokeRpc(CordaRPCOps::stateMachinesFeed),
                startFlow<CashIssueFlow>()
        ) {
            aliceNode.database.transaction {
                stateMachineUpdates = rpc.stateMachinesFeed().updates
                vaultTrackCash = rpc.vaultTrackBy<Cash.State>().updates
            }

            val quantity = 1000L
            val ref = OpaqueBytes(ByteArray(1) { 1 })

            // Check the monitoring service wallet is empty
            aliceNode.database.transaction {
                assertFalse(aliceNode.services.vaultService.queryBy<ContractState>().totalStatesAvailable > 0)
            }

            // Tell the monitoring service node to issue some cash
            val result = rpc.startFlow(::CashIssueFlow, Amount(quantity, GBP), ref, notary)
            mockNet.runNetwork()

            var issueSmId: StateMachineRunId? = null
            stateMachineUpdates.expectEvents {
                sequence(
                        // ISSUE
                        expect { add: StateMachineUpdate.Added ->
                            issueSmId = add.id
                        },
                        expect { remove: StateMachineUpdate.Removed ->
                            require(remove.id == issueSmId)
                        }
                )
            }

            val anonymisedRecipient = result.returnValue.getOrThrow().recipient!!
            val expectedState = Cash.State(Amount(quantity,
                    Issued(alice.ref(ref), GBP)),
                    anonymisedRecipient)

            // Query vault via RPC
            val cash = rpc.vaultQueryBy<Cash.State>()
            assertEquals(expectedState, cash.states.first().state.data)

            vaultTrackCash.expectEvents {
                expect { update ->
                    val actual = update.produced.single().state.data
                    assertEquals(expectedState, actual)
                }
            }
        }
    }

    @Test
    fun `issue and move`() {
        @Suppress("DEPRECATION")
        withPermissions(invokeRpc(CordaRPCOps::stateMachinesFeed),
                invokeRpc(CordaRPCOps::internalVerifiedTransactionsFeed),
                invokeRpc("vaultTrackBy"),
                startFlow<CashIssueFlow>(),
                startFlow<CashPaymentFlow>()) {
            aliceNode.database.transaction {
                stateMachineUpdates = rpc.stateMachinesFeed().updates
                transactions = rpc.internalVerifiedTransactionsFeed().updates
                vaultTrackCash = rpc.vaultTrackBy<Cash.State>().updates
            }

            val result = rpc.startFlow(::CashIssueFlow, 100.DOLLARS, OpaqueBytes.of(1), notary)

            mockNet.runNetwork()

            rpc.startFlow(::CashPaymentFlow, 100.DOLLARS, alice)

            mockNet.runNetwork()

            var issueSmId: StateMachineRunId? = null
            var moveSmId: StateMachineRunId? = null
            stateMachineUpdates.expectEvents {
                sequence(
                        // ISSUE
                        expect { add: StateMachineUpdate.Added ->
                            issueSmId = add.id
                        },
                        expect { remove: StateMachineUpdate.Removed ->
                            require(remove.id == issueSmId)
                        },
                        // MOVE
                        expect { add: StateMachineUpdate.Added ->
                            moveSmId = add.id
                        },
                        expect { remove: StateMachineUpdate.Removed ->
                            require(remove.id == moveSmId)
                        }
                )
            }

            result.returnValue.getOrThrow()
            transactions.expectEvents {
                sequence(
                        // ISSUE
                        expect { stx ->
                            require(stx.tx.inputs.isEmpty())
                            require(stx.tx.outputs.size == 1)
                            val signaturePubKeys = stx.sigs.map { it.by }.toSet()
                            // Only Alice signed, as issuer
                            val aliceKey = alice.owningKey
                            require(signaturePubKeys.size <= aliceKey.keys.size)
                            require(aliceKey.isFulfilledBy(signaturePubKeys))
                        },
                        // MOVE
                        expect { stx ->
                            require(stx.tx.inputs.size == 1)
                            require(stx.tx.outputs.size == 1)
                            val signaturePubKeys = stx.sigs.map { it.by }.toSet()
                            // Alice and Notary signed
                            require(aliceNode.services.keyManagementService.filterMyKeys(signaturePubKeys).toList().isNotEmpty())
                            require(notary.owningKey.isFulfilledBy(signaturePubKeys))
                        }
                )
            }

            vaultTrackCash.expectEvents {
                sequence(
                        // ISSUE
                        expect { (consumed, produced) ->
                            require(consumed.isEmpty()) { consumed.size }
                            require(produced.size == 1) { produced.size }
                        },
                        // MOVE
                        expect { (consumed, produced) ->
                            require(consumed.size == 1) { consumed.size }
                            require(produced.size == 1) { produced.size }
                        }
                )
            }
        }
    }

    @Test
    fun `cash command by user not permissioned for cash`() {
        withoutAnyPermissions {
            assertThatExceptionOfType(PermissionException::class.java).isThrownBy {
                rpc.startFlow(::CashIssueFlow, 100.DOLLARS, OpaqueBytes.of(1), notary)
            }
        }
    }

    @Test
    fun `can upload an attachment`() {
        withPermissions(invokeRpc(CordaRPCOps::uploadAttachment), invokeRpc(CordaRPCOps::attachmentExists)) {
            val inputJar = Thread.currentThread().contextClassLoader.getResourceAsStream(testJar)
            val secureHash = rpc.uploadAttachment(inputJar)
            assertTrue(rpc.attachmentExists(secureHash))
        }
    }

    @Test
    fun `can't upload the same attachment`() {
        withPermissions(invokeRpc(CordaRPCOps::uploadAttachment), invokeRpc(CordaRPCOps::attachmentExists)) {
            val inputJar1 = Thread.currentThread().contextClassLoader.getResourceAsStream(testJar)
            val inputJar2 = Thread.currentThread().contextClassLoader.getResourceAsStream(testJar)
            rpc.uploadAttachment(inputJar1)
            assertThatExceptionOfType(java.nio.file.FileAlreadyExistsException::class.java).isThrownBy {
                rpc.uploadAttachment(inputJar2)
            }
        }
    }

    @Test
    fun `can download an uploaded attachment`() {
        withPermissions(invokeRpc(CordaRPCOps::uploadAttachment), invokeRpc(CordaRPCOps::openAttachment)) {
            val inputJar = Thread.currentThread().contextClassLoader.getResourceAsStream(testJar)
            val secureHash = rpc.uploadAttachment(inputJar)
            val bufferFile = ByteArrayOutputStream()
            val bufferRpc = ByteArrayOutputStream()

            IOUtils.copy(Thread.currentThread().contextClassLoader.getResourceAsStream(testJar), bufferFile)
            IOUtils.copy(rpc.openAttachment(secureHash), bufferRpc)

            assertArrayEquals(bufferFile.toByteArray(), bufferRpc.toByteArray())
        }
    }

    @Test
    fun `attempt to start non-RPC flow`() {
        withPermissions(startFlow<NonRPCFlow>()) {
            assertThatExceptionOfType(NonRpcFlowException::class.java).isThrownBy {
                rpc.startFlow(::NonRPCFlow)
            }
        }
    }

    @Test
    fun `kill a stuck flow through RPC`() {
        withPermissions(
                startFlow<NewJoinerFlow>(),
                invokeRpc(CordaRPCOps::killFlow),
                invokeRpc(CordaRPCOps::stateMachinesFeed),
                invokeRpc(CordaRPCOps::stateMachinesSnapshot)
        ) {
            val flow = rpc.startFlow(::NewJoinerFlow)
            val killed = rpc.killFlow(flow.id)
            assertThat(killed).isTrue()
            assertThat(rpc.stateMachinesSnapshot().map { info -> info.id }).doesNotContain(flow.id)
        }
    }

    @Test
    fun `kill a waiting flow through RPC`() {
        withPermissions(
                startFlow<HopefulFlow>(),
                invokeRpc(CordaRPCOps::killFlow),
                invokeRpc(CordaRPCOps::stateMachinesFeed),
                invokeRpc(CordaRPCOps::stateMachinesSnapshot)
        ) {
            val flow = rpc.startFlow(::HopefulFlow, alice)
            val killed = rpc.killFlow(flow.id)
            assertThat(killed).isTrue()
            assertThat(rpc.stateMachinesSnapshot().map { info -> info.id }).doesNotContain(flow.id)
        }
    }

    @Test
    fun `kill a nonexistent flow through RPC`() {
        withPermissions(invokeRpc(CordaRPCOps::killFlow)) {
            val nonexistentFlowId = StateMachineRunId.createRandom()
            val killed = rpc.killFlow(nonexistentFlowId)
            assertThat(killed).isFalse()
        }
    }

    @Test
    fun `non-ContractState class for the contractStateType param in vault queries`() {
        val nonContractStateClass: Class<out ContractState> = uncheckedCast(Cash::class.java)
        withPermissions(invokeRpc("vaultTrack"), invokeRpc("vaultQuery")) {
            assertThatThrownBy { rpc.vaultQuery(nonContractStateClass) }.hasMessageContaining(Cash::class.java.name)
            assertThatThrownBy { rpc.vaultTrack(nonContractStateClass) }.hasMessageContaining(Cash::class.java.name)
        }
    }

    @StartableByRPC
    class NewJoinerFlow : FlowLogic<String>() {
        @Suspendable
        override fun call(): String {
            logger.info("When can I join you say? Almost there buddy...")
            Fiber.currentFiber().join()
            return "You'll never get me!"
        }
    }

    @StartableByRPC
    class HopefulFlow(private val party: Party) : FlowLogic<String>() {
        @Suspendable
        override fun call(): String {
            logger.info("Waiting for a miracle...")
            return initiateFlow(party).receive<String>().unwrap { it }
        }
    }

    class NonRPCFlow : FlowLogic<Unit>() {
        @Suspendable
        override fun call() = Unit
    }

    @Test
    fun `attempt to start RPC flow with void return`() {
        withPermissions(startFlow<VoidRPCFlow>()) {
            val result = rpc.startFlow(::VoidRPCFlow)
            mockNet.runNetwork()
            assertNull(result.returnValue.getOrThrow())
        }
    }

    @StartableByRPC
    class VoidRPCFlow : FlowLogic<Void?>() {
        @Suspendable
        override fun call(): Void? = null
    }

    private inline fun withPermissions(vararg permissions: String, action: () -> Unit) {
        val previous = CURRENT_RPC_CONTEXT.get()
        try {
            CURRENT_RPC_CONTEXT.set(previous.copy(authorizer = buildSubject(previous.principal, permissions.toSet())))
            action.invoke()
        } finally {
            CURRENT_RPC_CONTEXT.set(previous)
        }
    }

    private inline fun withoutAnyPermissions(action: () -> Unit) = withPermissions(action = action)
}<|MERGE_RESOLUTION|>--- conflicted
+++ resolved
@@ -92,11 +92,7 @@
 
     @Before
     fun setup() {
-<<<<<<< HEAD
-        mockNet = InternalMockNetwork(cordappPackages = listOf("net.corda.finance.contracts.asset", "net.corda.finance.schemas"))
-=======
-        mockNet = InternalMockNetwork(cordappsForAllNodes = cordappsForPackages("net.corda.finance.contracts.asset"))
->>>>>>> 94fb5a65
+        mockNet = InternalMockNetwork(cordappsForAllNodes = cordappsForPackages("net.corda.finance.contracts.asset", "net.corda.finance.schemas"))
         aliceNode = mockNet.createNode(InternalMockNodeParameters(legalName = ALICE_NAME))
         rpc = aliceNode.rpcOps
         CURRENT_RPC_CONTEXT.set(RpcAuthContext(InvocationContext.rpc(testActor()), buildSubject("TEST_USER", emptySet())))
