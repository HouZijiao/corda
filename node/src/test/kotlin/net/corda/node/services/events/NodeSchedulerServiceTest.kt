--- conflicted
+++ resolved
@@ -51,19 +51,14 @@
     protected val testClock = TestClock(rigorousMock<Clock>().also {
         doReturn(mark).whenever(it).instant()
     })
-<<<<<<< HEAD
     private val database = rigorousMock<CordaPersistence>().also {
         doAnswer {
             val block: DatabaseTransaction.() -> Any? = uncheckedCast(it.arguments[0])
             rigorousMock<DatabaseTransaction>().block()
         }.whenever(it).transaction(any())
     }
-    private val flowStarter = rigorousMock<FlowStarter>().also {
+    protected val flowStarter = rigorousMock<FlowStarter>().also {
         doReturn(openFuture<FlowStateMachine<*>>()).whenever(it).startFlow(any<FlowLogic<*>>(), any(), any())
-=======
-    protected val flowStarter = rigorousMock<FlowStarter>().also {
-        doReturn(openFuture<FlowStateMachine<*>>()).whenever(it).startFlow(any<FlowLogic<*>>(), any())
->>>>>>> 329fa94a
     }
     private val flowsDraingMode = rigorousMock<NodePropertiesStore.FlowsDrainingModeOperations>().also {
         doReturn(false).whenever(it).isEnabled()
@@ -140,19 +135,6 @@
         scheduler.scheduleStateActivity(ssr)
     }
 
-<<<<<<< HEAD
-    private fun assertWaitingFor(event: Event, total: Int = 1) {
-        // The timeout is to make verify wait, which is necessary as we're racing the NSS thread i.e. we often get here just before the trace:
-        verify(log, timeout(5000).times(total)).trace(NodeSchedulerService.schedulingAsNextFormat, event.ssr)
-    }
-
-    private fun assertStarted(event: Event) {
-        // Like in assertWaitingFor, use timeout to make verify wait as we often race the call to startFlow:
-        verify(flowStarter, timeout(5000)).startFlow(same(event.flowLogic)!!, any(), any())
-    }
-
-=======
->>>>>>> 329fa94a
     @Test
     fun `test activity due now`() {
         assertStarted(schedule(mark))
@@ -241,7 +223,6 @@
                 db,
                 flowStarter,
                 servicesForResolution,
-                serverThread = MoreExecutors.directExecutor(),
                 flowLogicRefFactory = flowLogicRefFactory,
                 nodeProperties = nodeProperties,
                 drainingModePollPeriod = Duration.ofSeconds(5),
