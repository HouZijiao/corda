package net.corda.node.services.vault

import net.corda.core.contracts.*
import net.corda.core.crypto.generateKeyPair
import net.corda.core.identity.AnonymousParty
import net.corda.core.identity.CordaX500Name
import net.corda.core.identity.Party
import net.corda.core.internal.concurrent.fork
import net.corda.core.internal.concurrent.transpose
import net.corda.core.internal.packageName
import net.corda.core.node.services.Vault
import net.corda.core.node.services.VaultService
import net.corda.core.node.services.queryBy
import net.corda.core.node.services.vault.QueryCriteria
import net.corda.core.node.services.vault.QueryCriteria.VaultQueryCriteria
import net.corda.core.transactions.TransactionBuilder
import net.corda.core.utilities.getOrThrow
import net.corda.finance.*
import net.corda.finance.contracts.asset.Cash
import net.corda.finance.contracts.getCashBalance
import net.corda.finance.schemas.CashSchemaV1
import net.corda.nodeapi.internal.persistence.CordaPersistence
import net.corda.testing.*
import net.corda.testing.internal.LogHelper
import net.corda.testing.internal.rigorousMock
import net.corda.testing.internal.vault.*
import net.corda.testing.node.MockServices
import net.corda.testing.node.MockServices.Companion.makeTestDatabaseAndMockServices
import net.corda.testing.node.makeTestIdentityService
import net.corda.testing.schemas.DummyLinearStateSchemaV1
import org.assertj.core.api.Assertions.assertThat
import org.assertj.core.api.Assertions.assertThatThrownBy
import org.junit.After
import org.junit.Before
import org.junit.Rule
import org.junit.Test
import java.util.concurrent.Executors
import kotlin.test.assertEquals
import kotlin.test.fail

// TODO: Move this to the cash contract tests once mock services are further split up.

class VaultWithCashTest {
    private companion object {
<<<<<<< HEAD
        private val cordappPackages = listOf(
                "net.corda.testing.contracts", "net.corda.finance.contracts.asset", CashSchemaV1::class.packageName, DummyLinearStateSchemaV1::class.packageName)
=======
        val cordappPackages = listOf("net.corda.testing.internal.vault", "net.corda.finance.contracts.asset", CashSchemaV1::class.packageName)
>>>>>>> 00a5e3db
        val BOB = TestIdentity(BOB_NAME, 80).party
        val dummyCashIssuer = TestIdentity(CordaX500Name("Snake Oil Issuer", "London", "GB"), 10)
        val DUMMY_CASH_ISSUER = dummyCashIssuer.ref(1)
        val dummyNotary = TestIdentity(DUMMY_NOTARY_NAME, 20)
        val megaCorp = TestIdentity(CordaX500Name("MegaCorp", "London", "GB"))
        val miniCorp = TestIdentity(CordaX500Name("MiniCorp", "London", "GB"))
        val DUMMY_NOTARY get() = dummyNotary.party
        val MEGA_CORP get() = megaCorp.party
        val MEGA_CORP_IDENTITY get() = megaCorp.identity
        val MEGA_CORP_KEY get() = megaCorp.keyPair
        val MINI_CORP_IDENTITY get() = miniCorp.identity
    }

    @Rule
    @JvmField
    val testSerialization = SerializationEnvironmentRule(true)
    private val servicesKey = generateKeyPair()
    lateinit var services: MockServices
    private lateinit var vaultFiller: VaultFiller
    lateinit var issuerServices: MockServices
    val vaultService: VaultService get() = services.vaultService
    lateinit var database: CordaPersistence
    private lateinit var notaryServices: MockServices
    private lateinit var notary: Party

    @Before
    fun setUp() {
        LogHelper.setLevel(VaultWithCashTest::class)
        val databaseAndServices = makeTestDatabaseAndMockServices(
                cordappPackages,
                makeTestIdentityService(MEGA_CORP_IDENTITY, MINI_CORP_IDENTITY, dummyCashIssuer.identity, dummyNotary.identity),
                TestIdentity(MEGA_CORP.name, servicesKey),
                dummyNotary.keyPair)
        database = databaseAndServices.first
        services = databaseAndServices.second
        vaultFiller = VaultFiller(services, dummyNotary)
        issuerServices = MockServices(cordappPackages, rigorousMock(), dummyCashIssuer, MEGA_CORP_KEY)
        notaryServices = MockServices(cordappPackages, rigorousMock(), dummyNotary)
        notary = notaryServices.myInfo.legalIdentitiesAndCerts.single().party
    }

    @After
    fun tearDown() {
        LogHelper.reset(VaultWithCashTest::class)
        database.close()
    }

    @Test
    fun splits() {
        database.transaction {
            // Fix the PRNG so that we get the same splits every time.
            vaultFiller.fillWithSomeTestCash(100.DOLLARS, issuerServices, 3, DUMMY_CASH_ISSUER)
        }
        database.transaction {
            val w = vaultService.queryBy<Cash.State>().states
            assertEquals(3, w.size)

            val state = w[0].state.data
            assertEquals(30.45.DOLLARS `issued by` DUMMY_CASH_ISSUER, state.amount)
            assertEquals(servicesKey.public, state.owner.owningKey)
            assertEquals(34.70.DOLLARS `issued by` DUMMY_CASH_ISSUER, (w[2].state.data).amount)
            assertEquals(34.85.DOLLARS `issued by` DUMMY_CASH_ISSUER, (w[1].state.data).amount)
        }
    }

    @Test
    fun `issue and spend total correctly and irrelevant ignored`() {
        val megaCorpServices = MockServices(cordappPackages, rigorousMock(), MEGA_CORP.name, MEGA_CORP_KEY)
        val freshKey = services.keyManagementService.freshKey()

        val usefulTX =
                database.transaction {
                    // A tx that sends us money.
                    val usefulBuilder = TransactionBuilder(null)
                    Cash().generateIssue(usefulBuilder, 100.DOLLARS `issued by` MEGA_CORP.ref(1), AnonymousParty(freshKey), DUMMY_NOTARY)
                    megaCorpServices.signInitialTransaction(usefulBuilder)
                }
        database.transaction {
            assertEquals(0.DOLLARS, services.getCashBalance(USD))
            services.recordTransactions(usefulTX)
        }
        val spendTX =
                database.transaction {
                    // A tx that spends our money.
                    val spendTXBuilder = TransactionBuilder(DUMMY_NOTARY)
                    Cash.generateSpend(services, spendTXBuilder, 80.DOLLARS, BOB)
                    val spendPTX = services.signInitialTransaction(spendTXBuilder, freshKey)
                    notaryServices.addSignature(spendPTX)
                }
        database.transaction {
            assertEquals(100.DOLLARS, services.getCashBalance(USD))
        }
        database.transaction {
            // A tx that doesn't send us anything.
            val irrelevantBuilder = TransactionBuilder(DUMMY_NOTARY)
            Cash().generateIssue(irrelevantBuilder, 100.DOLLARS `issued by` MEGA_CORP.ref(1), BOB, DUMMY_NOTARY)

            val irrelevantPTX = megaCorpServices.signInitialTransaction(irrelevantBuilder)
            val irrelevantTX = notaryServices.addSignature(irrelevantPTX)

            services.recordTransactions(irrelevantTX)
        }
        database.transaction {
            assertEquals(100.DOLLARS, services.getCashBalance(USD))
        }
        database.transaction {
            services.recordTransactions(spendTX)
        }
        database.transaction {
            assertEquals(20.DOLLARS, services.getCashBalance(USD))
        }
    }

    @Test
    fun `issue and attempt double spend`() {
        val freshKey = services.keyManagementService.freshKey()
        val criteriaLocked = VaultQueryCriteria(softLockingCondition = QueryCriteria.SoftLockingCondition(QueryCriteria.SoftLockingType.LOCKED_ONLY))

        database.transaction {
            // A tx that sends us money.
            vaultFiller.fillWithSomeTestCash(100.DOLLARS, issuerServices, 10, MEGA_CORP.ref(1), AnonymousParty(freshKey))
            println("Cash balance: ${services.getCashBalance(USD)}")
        }
        database.transaction {
            assertThat(vaultService.queryBy<Cash.State>().states).hasSize(10)
            assertThat(vaultService.queryBy<Cash.State>(criteriaLocked).states).hasSize(0)
        }

        val backgroundExecutor = Executors.newFixedThreadPool(2)
        // 1st tx that spends our money.
        val first = backgroundExecutor.fork {
            database.transaction {
                val txn1Builder = TransactionBuilder(DUMMY_NOTARY)
                Cash.generateSpend(services, txn1Builder, 60.DOLLARS, BOB)
                val ptxn1 = notaryServices.signInitialTransaction(txn1Builder)
                val txn1 = services.addSignature(ptxn1, freshKey)
                println("txn1: ${txn1.id} spent ${((txn1.tx.outputs[0].data) as Cash.State).amount}")
                val unconsumedStates1 = vaultService.queryBy<Cash.State>()
                val consumedStates1 = vaultService.queryBy<Cash.State>(VaultQueryCriteria(status = Vault.StateStatus.CONSUMED))
                val lockedStates1 = vaultService.queryBy<Cash.State>(criteriaLocked).states
                println("""txn1 states:
                                UNCONSUMED: ${unconsumedStates1.totalStatesAvailable} : $unconsumedStates1,
                                CONSUMED: ${consumedStates1.totalStatesAvailable} : $consumedStates1,
                                LOCKED: ${lockedStates1.count()} : $lockedStates1
                    """)
                services.recordTransactions(txn1)
                println("txn1: Cash balance: ${services.getCashBalance(USD)}")
                val unconsumedStates2 = vaultService.queryBy<Cash.State>()
                val consumedStates2 = vaultService.queryBy<Cash.State>(VaultQueryCriteria(status = Vault.StateStatus.CONSUMED))
                val lockedStates2 = vaultService.queryBy<Cash.State>(criteriaLocked).states
                println("""txn1 states:
                                UNCONSUMED: ${unconsumedStates2.totalStatesAvailable} : $unconsumedStates2,
                                CONSUMED: ${consumedStates2.totalStatesAvailable} : $consumedStates2,
                                LOCKED: ${lockedStates2.count()} : $lockedStates2
                    """)
                txn1
            }
            println("txn1 COMMITTED!")
        }

        // 2nd tx that attempts to spend same money
        val second = backgroundExecutor.fork {
            database.transaction {
                val txn2Builder = TransactionBuilder(DUMMY_NOTARY)
                Cash.generateSpend(services, txn2Builder, 80.DOLLARS, BOB)
                val ptxn2 = notaryServices.signInitialTransaction(txn2Builder)
                val txn2 = services.addSignature(ptxn2, freshKey)
                println("txn2: ${txn2.id} spent ${((txn2.tx.outputs[0].data) as Cash.State).amount}")
                val unconsumedStates1 = vaultService.queryBy<Cash.State>()
                val consumedStates1 = vaultService.queryBy<Cash.State>(VaultQueryCriteria(status = Vault.StateStatus.CONSUMED))
                val lockedStates1 = vaultService.queryBy<Cash.State>(criteriaLocked).states
                println("""txn2 states:
                                UNCONSUMED: ${unconsumedStates1.totalStatesAvailable} : $unconsumedStates1,
                                CONSUMED: ${consumedStates1.totalStatesAvailable} : $consumedStates1,
                                LOCKED: ${lockedStates1.count()} : $lockedStates1
                    """)
                services.recordTransactions(txn2)
                println("txn2: Cash balance: ${services.getCashBalance(USD)}")
                val unconsumedStates2 = vaultService.queryBy<Cash.State>()
                val consumedStates2 = vaultService.queryBy<Cash.State>()
                val lockedStates2 = vaultService.queryBy<Cash.State>(criteriaLocked).states
                println("""txn2 states:
                                UNCONSUMED: ${unconsumedStates2.totalStatesAvailable} : $unconsumedStates2,
                                CONSUMED: ${consumedStates2.totalStatesAvailable} : $consumedStates2,
                                LOCKED: ${lockedStates2.count()} : $lockedStates2
                    """)
                txn2
            }
            println("txn2 COMMITTED!")
        }
        val both = listOf(first, second).transpose()
        try {
            both.getOrThrow()
            fail("Expected insufficient balance.")
        } catch (e: InsufficientBalanceException) {
            assertEquals(0, e.suppressed.size) // One should succeed.
        }
        database.transaction {
            println("Cash balance: ${services.getCashBalance(USD)}")
            assertThat(services.getCashBalance(USD)).isIn(DOLLARS(20), DOLLARS(40))
        }
    }

    @Test
    fun `branching LinearStates fails to verify`() {
        database.transaction {
            val freshKey = services.keyManagementService.freshKey()
            val freshIdentity = AnonymousParty(freshKey)
            val linearId = UniqueIdentifier()

            // Issue a linear state
            val dummyIssueBuilder = TransactionBuilder(notary = notary).apply {
                addOutputState(DummyLinearContract.State(linearId = linearId, participants = listOf(freshIdentity)), DUMMY_LINEAR_CONTRACT_PROGRAM_ID)
                addOutputState(DummyLinearContract.State(linearId = linearId, participants = listOf(freshIdentity)), DUMMY_LINEAR_CONTRACT_PROGRAM_ID)
                addCommand(dummyCommand(notary!!.owningKey))
            }
            val dummyIssue = notaryServices.signInitialTransaction(dummyIssueBuilder)

            assertThatThrownBy {
                dummyIssue.toLedgerTransaction(services).verify()
            }
        }
    }

    @Test
    fun `sequencing LinearStates works`() {
        val freshKey = services.keyManagementService.freshKey()
        val freshIdentity = AnonymousParty(freshKey)
        val linearId = UniqueIdentifier()

        val dummyIssue =
                database.transaction {
                    // Issue a linear state
                    val dummyIssueBuilder = TransactionBuilder(notary = DUMMY_NOTARY)
                            .addOutputState(DummyLinearContract.State(linearId = linearId, participants = listOf(freshIdentity)), DUMMY_LINEAR_CONTRACT_PROGRAM_ID)
                            .addCommand(dummyCommand(notary.owningKey))
                    val dummyIssuePtx = notaryServices.signInitialTransaction(dummyIssueBuilder)
                    val dummyIssue = services.addSignature(dummyIssuePtx)

                    dummyIssue.toLedgerTransaction(services).verify()

                    services.recordTransactions(dummyIssue)
                    dummyIssue
                }
        database.transaction {
            assertThat(vaultService.queryBy<DummyLinearContract.State>().states).hasSize(1)

            // Move the same state
            val dummyMoveBuilder = TransactionBuilder(notary = DUMMY_NOTARY)
                    .addOutputState(DummyLinearContract.State(linearId = linearId, participants = listOf(freshIdentity)), DUMMY_LINEAR_CONTRACT_PROGRAM_ID)
                    .addInputState(dummyIssue.tx.outRef<LinearState>(0))
                    .addCommand(dummyCommand(notary.owningKey))

            val dummyMove = notaryServices.signInitialTransaction(dummyMoveBuilder)

            dummyIssue.toLedgerTransaction(services).verify()

            services.recordTransactions(dummyMove)
        }
        database.transaction {
            assertThat(vaultService.queryBy<DummyLinearContract.State>().states).hasSize(1)
        }
    }

    @Test
    fun `spending cash in vault of mixed state types works`() {

        val freshKey = services.keyManagementService.freshKey()
        database.transaction {
            vaultFiller.fillWithSomeTestCash(100.DOLLARS, issuerServices, 3, DUMMY_CASH_ISSUER, AnonymousParty(freshKey))
            vaultFiller.fillWithSomeTestCash(100.SWISS_FRANCS, issuerServices, 2, DUMMY_CASH_ISSUER)
            vaultFiller.fillWithSomeTestCash(100.POUNDS, issuerServices, 1, DUMMY_CASH_ISSUER)
        }
        database.transaction {
            val cash = vaultService.queryBy<Cash.State>().states
            cash.forEach { println(it.state.data.amount) }
        }
        database.transaction {
            vaultFiller.fillWithSomeTestDeals(listOf("123", "456", "789"), issuerServices)
        }
        database.transaction {
            val deals = vaultService.queryBy<DummyDealContract.State>().states
            deals.forEach { println(it.state.data.linearId.externalId!!) }
        }

        database.transaction {
            // A tx that spends our money.
            val spendTXBuilder = TransactionBuilder(DUMMY_NOTARY)
            Cash.generateSpend(services, spendTXBuilder, 80.DOLLARS, BOB)
            val spendPTX = notaryServices.signInitialTransaction(spendTXBuilder)
            val spendTX = services.addSignature(spendPTX, freshKey)
            services.recordTransactions(spendTX)
        }
        database.transaction {
            val consumedStates = vaultService.queryBy<ContractState>(VaultQueryCriteria(status = Vault.StateStatus.CONSUMED)).states
            assertEquals(3, consumedStates.count())

            val unconsumedStates = vaultService.queryBy<ContractState>().states
            assertEquals(7, unconsumedStates.count())
        }
    }

    @Test
    fun `consuming multiple contract state types`() {

        val freshKey = services.keyManagementService.freshKey()
        val freshIdentity = AnonymousParty(freshKey)
        database.transaction {
            vaultFiller.fillWithSomeTestDeals(listOf("123", "456", "789"), issuerServices)
        }
        val deals =
                database.transaction {
                    vaultService.queryBy<DummyDealContract.State>().states
                }
        database.transaction {
            vaultFiller.fillWithSomeTestLinearStates(3)
        }
        database.transaction {
            val linearStates = vaultService.queryBy<DummyLinearContract.State>().states
            linearStates.forEach { println(it.state.data.linearId) }

            // Create a txn consuming different contract types
            val dummyMoveBuilder = TransactionBuilder(notary = notary).apply {
                addOutputState(DummyLinearContract.State(participants = listOf(freshIdentity)), DUMMY_LINEAR_CONTRACT_PROGRAM_ID)
                addOutputState(DummyDealContract.State(ref = "999", participants = listOf(freshIdentity)), DUMMY_DEAL_PROGRAM_ID)
                addInputState(linearStates.first())
                addInputState(deals.first())
                addCommand(dummyCommand(notary!!.owningKey))
            }

            val dummyMove = notaryServices.signInitialTransaction(dummyMoveBuilder)
            dummyMove.toLedgerTransaction(services).verify()
            services.recordTransactions(dummyMove)
        }
        database.transaction {
            val consumedStates = vaultService.queryBy<ContractState>(VaultQueryCriteria(status = Vault.StateStatus.CONSUMED)).states
            assertEquals(2, consumedStates.count())

            val unconsumedStates = vaultService.queryBy<ContractState>().states
            assertEquals(6, unconsumedStates.count())
        }
    }
}<|MERGE_RESOLUTION|>--- conflicted
+++ resolved
@@ -27,7 +27,6 @@
 import net.corda.testing.node.MockServices
 import net.corda.testing.node.MockServices.Companion.makeTestDatabaseAndMockServices
 import net.corda.testing.node.makeTestIdentityService
-import net.corda.testing.schemas.DummyLinearStateSchemaV1
 import org.assertj.core.api.Assertions.assertThat
 import org.assertj.core.api.Assertions.assertThatThrownBy
 import org.junit.After
@@ -42,12 +41,8 @@
 
 class VaultWithCashTest {
     private companion object {
-<<<<<<< HEAD
         private val cordappPackages = listOf(
-                "net.corda.testing.contracts", "net.corda.finance.contracts.asset", CashSchemaV1::class.packageName, DummyLinearStateSchemaV1::class.packageName)
-=======
-        val cordappPackages = listOf("net.corda.testing.internal.vault", "net.corda.finance.contracts.asset", CashSchemaV1::class.packageName)
->>>>>>> 00a5e3db
+                "net.corda.testing.internal.vault", "net.corda.finance.contracts.asset", CashSchemaV1::class.packageName, DummyLinearStateSchemaV1::class.packageName)
         val BOB = TestIdentity(BOB_NAME, 80).party
         val dummyCashIssuer = TestIdentity(CordaX500Name("Snake Oil Issuer", "London", "GB"), 10)
         val DUMMY_CASH_ISSUER = dummyCashIssuer.ref(1)
