--- conflicted
+++ resolved
@@ -7,7 +7,6 @@
 import net.corda.core.flows.NotarisationRequestSignature
 import net.corda.core.flows.NotaryError
 import net.corda.core.identity.CordaX500Name
-import net.corda.core.internal.notary.NotaryInternalException
 import net.corda.core.internal.notary.UniquenessProvider
 import net.corda.node.services.schema.NodeSchemaService
 import net.corda.nodeapi.internal.persistence.CordaPersistence
@@ -25,7 +24,6 @@
 import org.junit.Test
 import java.time.Clock
 import kotlin.test.assertEquals
-import kotlin.test.assertFailsWith
 
 class PersistentUniquenessProviderTests {
     @Rule
@@ -64,24 +62,12 @@
 
         val inputs = listOf(inputState)
         val firstTxId = txID
-<<<<<<< HEAD
-        provider.commit(inputs, firstTxId, identity, requestSignature)
-
-        provider.commit(inputs, firstTxId, identity, requestSignature)
-
-        val secondTxId = SecureHash.randomSHA256()
-        val ex = assertFailsWith<NotaryInternalException> {
-            provider.commit(inputs, secondTxId, identity, requestSignature)
-        }
-        val error = ex.error as NotaryError.Conflict
-=======
         provider.commit(inputs, firstTxId, identity, requestSignature).get()
 
         val secondTxId = SecureHash.randomSHA256()
 
-        val response:UniquenessProvider.Result  = provider.commit(inputs, secondTxId, identity, requestSignature).get()
+        val response: UniquenessProvider.Result = provider.commit(inputs, secondTxId, identity, requestSignature).get()
         val error = (response as UniquenessProvider.Result.Failure).error as NotaryError.Conflict
->>>>>>> 66116e8d
 
         val conflictCause = error.consumedStates[inputState]!!
         assertEquals(conflictCause.hashOfTransactionId, firstTxId.sha256())
