package net.corda.node.services.transactions

import net.corda.core.crypto.SecureHash
import net.corda.core.identity.CordaX500Name
import net.corda.core.node.services.UniquenessException
import net.corda.node.internal.configureDatabase
import net.corda.node.services.schema.NodeSchemaService
import net.corda.nodeapi.internal.persistence.CordaPersistence
import net.corda.nodeapi.internal.persistence.DatabaseConfig
import net.corda.testing.*
import net.corda.testing.internal.LogHelper
import net.corda.testing.internal.rigorousMock
import net.corda.testing.node.MockServices.Companion.makeTestDataSourceProperties
import org.junit.After
import org.junit.Before
import org.junit.Rule
import org.junit.Test
import kotlin.test.assertEquals
import kotlin.test.assertFailsWith

class PersistentUniquenessProviderTests {
    @Rule
    @JvmField
    val testSerialization = SerializationEnvironmentRule()
    private val identity = TestIdentity(CordaX500Name("MegaCorp", "London", "GB")).party
    private val txID = SecureHash.randomSHA256()

    private lateinit var database: CordaPersistence

    @Before
    fun setUp() {
        LogHelper.setLevel(PersistentUniquenessProvider::class)
<<<<<<< HEAD
        database = configureDatabase(makeTestDataSourceProperties(), DatabaseConfig(runMigration = true), rigorousMock())
=======
        database = configureDatabase(makeTestDataSourceProperties(), DatabaseConfig(), rigorousMock(), NodeSchemaService(includeNotarySchemas = true))
>>>>>>> e699dad0
    }

    @After
    fun tearDown() {
        database.close()
        LogHelper.reset(PersistentUniquenessProvider::class)
    }

    @Test
    fun `should commit a transaction with unused inputs without exception`() {
        database.transaction {
            val provider = PersistentUniquenessProvider()
            val inputState = generateStateRef()

            provider.commit(listOf(inputState), txID, identity)
        }
    }

    @Test
    fun `should report a conflict for a transaction with previously used inputs`() {
        database.transaction {
            val provider = PersistentUniquenessProvider()
            val inputState = generateStateRef()

            val inputs = listOf(inputState)
            provider.commit(inputs, txID, identity)

            val ex = assertFailsWith<UniquenessException> { provider.commit(inputs, txID, identity) }

            val consumingTx = ex.error.stateHistory[inputState]!!
            assertEquals(consumingTx.id, txID)
            assertEquals(consumingTx.inputIndex, inputs.indexOf(inputState))
            assertEquals(consumingTx.requestingParty, identity)
        }
    }
}<|MERGE_RESOLUTION|>--- conflicted
+++ resolved
@@ -30,11 +30,7 @@
     @Before
     fun setUp() {
         LogHelper.setLevel(PersistentUniquenessProvider::class)
-<<<<<<< HEAD
-        database = configureDatabase(makeTestDataSourceProperties(), DatabaseConfig(runMigration = true), rigorousMock())
-=======
-        database = configureDatabase(makeTestDataSourceProperties(), DatabaseConfig(), rigorousMock(), NodeSchemaService(includeNotarySchemas = true))
->>>>>>> e699dad0
+        database = configureDatabase(makeTestDataSourceProperties(), DatabaseConfig(runMigration = true), rigorousMock(), NodeSchemaService(includeNotarySchemas = true))
     }
 
     @After
