--- conflicted
+++ resolved
@@ -33,13 +33,9 @@
                 notary = null,
                 certificateChainCheckPolicies = emptyList(),
                 devMode = true,
-<<<<<<< HEAD
-                relay = null
-        )
-=======
                 activeMQServer = ActiveMqServerConfiguration(BridgeConfiguration(0, 0, 0.0)),
-                additionalNodeInfoPollingFrequencyMsec = 5.seconds.toMillis())
->>>>>>> 63b7eb3f
+                additionalNodeInfoPollingFrequencyMsec = 5.seconds.toMillis(),
+                relay = null)
 
         fun configWithRPCUsername(username: String) {
             testConfiguration.copy(rpcUsers = listOf(User(username, "pass", emptySet())))
