--- conflicted
+++ resolved
@@ -4,31 +4,18 @@
                    xmlns:xsi="http://www.w3.org/2001/XMLSchema-instance"
                    xsi:schemaLocation="http://www.liquibase.org/xml/ns/dbchangelog-ext http://www.liquibase.org/xml/ns/dbchangelog/dbchangelog-ext.xsd http://www.liquibase.org/xml/ns/dbchangelog http://www.liquibase.org/xml/ns/dbchangelog/dbchangelog-3.5.xsd">
 
-    <changeSet author="R3.Corda" id="1511451595465-1" dbms="mssql">
-        <createSequence sequenceName="hibernate_sequence" minValue="1"/>
-    </changeSet>
-    <changeSet author="R3.Corda" id="1511451595465-1.2" dbms="azure">
-        <createSequence sequenceName="hibernate_sequence" minValue="1"/>
-    </changeSet>
     <changeSet author="R3.Corda" id="1511451595465-1.1" dbms="h2">
         <preConditions onFail="MARK_RAN" onSqlOutput="TEST">
             <not><sequenceExists sequenceName="hibernate_sequence"/></not>
         </preConditions>
         <createSequence sequenceName="hibernate_sequence"/>
     </changeSet>
-<<<<<<< HEAD
-    <changeSet author="R3.Corda" id="1511451595465-1.3" dbms="postgresql">
-        <createSequence sequenceName="hibernate_sequence" minValue="1"/>
-    </changeSet>
-    <changeSet author="tudormalene (generated)" id="1511451595465-1.0" dbms="oracle">
-=======
 
-   <changeSet author="R3.Corda" id="1511451595465-1.3" onValidationFail="MARK_RAN">
+    <changeSet author="R3.Corda" id="1511451595465-1.3" onValidationFail="MARK_RAN">
         <preConditions onFail="MARK_RAN" onSqlOutput="TEST">
             <not><dbms type="h2"/></not>
             <not><sequenceExists sequenceName="hibernate_sequence"/></not>
         </preConditions>
->>>>>>> 57d0040b
         <createSequence sequenceName="hibernate_sequence" minValue="1"/>
     </changeSet>
 
