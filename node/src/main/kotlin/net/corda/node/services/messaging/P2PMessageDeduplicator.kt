--- conflicted
+++ resolved
@@ -26,14 +26,10 @@
     // so we store the ID here in the meantime (until the persisting db tx has committed). This is because Artemis may
     // redeliver messages to the same consumer if they weren't ACKed.
     private val beingProcessedMessages = ConcurrentHashMap<DeduplicationId, MessageMeta>()
-<<<<<<< HEAD
-    private val processedMessages = createProcessedMessages()
+    private val processedMessages = createProcessedMessages(cacheFactory)
     // We add the peer to the key, so other peers cannot attempt malicious meddling with sequence numbers.
     // Expire after 7 days since we last touched an entry, to avoid infinite growth.
     private val senderUUIDSeqNoHWM: MutableMap<SenderKey, SenderHashToSeqNo> = Caffeine.newBuilder().expireAfterAccess(7, TimeUnit.DAYS).build<SenderKey, SenderHashToSeqNo>().asMap()
-=======
-    private val processedMessages = createProcessedMessages(cacheFactory)
->>>>>>> 965f9ce5
 
     private fun createProcessedMessages(cacheFactory: NamedCacheFactory): AppendOnlyPersistentMap<DeduplicationId, MessageMeta, ProcessedMessage, String> {
         return AppendOnlyPersistentMap(
