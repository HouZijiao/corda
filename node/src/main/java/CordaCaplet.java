--- conflicted
+++ resolved
@@ -88,18 +88,12 @@
         if (ATTR_APP_CLASS_PATH == attr) {
             T cp = super.attribute(attr);
 
-<<<<<<< HEAD
-            (new File(baseDir, "cordapps")).mkdir();
-            // Add additional directories of JARs to the classpath (at the end). e.g. for JDBC drivers
-            augmentClasspath((List<Path>) cp, new File(baseDir, "drivers"));
-            augmentClasspath((List<Path>) cp, new File(baseDir, "cordapps"));
-=======
             File cordappsDir = new File(baseDir, "cordapps");
             // Create cordapps directory if it doesn't exist.
             requireCordappsDirExists(cordappsDir);
             // Add additional directories of JARs to the classpath (at the end), e.g., for JDBC drivers.
+            augmentClasspath((List<Path>) cp, new File(baseDir, "drivers"));
             augmentClasspath((List<Path>) cp, cordappsDir);
->>>>>>> 4cfb1606
             try {
                 List<String> jarDirs = nodeConfig.getStringList("jarDirs");
                 log(LOG_VERBOSE, "Configured JAR directories = " + jarDirs);
