--- conflicted
+++ resolved
@@ -92,11 +92,8 @@
 
             (new File(baseDir, "cordapps")).mkdir();
             // Add additional directories of JARs to the classpath (at the end). e.g. for JDBC drivers
-<<<<<<< HEAD
             augmentClasspath((List<Path>) cp, new File(baseDir, "drivers"));
-=======
             augmentClasspath((List<Path>) cp, new File(baseDir, "cordapps"));
->>>>>>> 8591ae2d
             try {
                 List<String> jarDirs = nodeConfig.getStringList("jarDirs");
                 log(LOG_VERBOSE, "Configured JAR directories = " + jarDirs);
