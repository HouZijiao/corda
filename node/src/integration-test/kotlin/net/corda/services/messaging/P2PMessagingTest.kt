--- conflicted
+++ resolved
@@ -16,18 +16,15 @@
 import net.corda.node.services.messaging.ReceivedMessage
 import net.corda.node.services.messaging.send
 import net.corda.testing.core.ALICE_NAME
-import net.corda.testing.core.singleIdentity
 import net.corda.testing.driver.DriverDSL
 import net.corda.testing.driver.DriverParameters
 import net.corda.testing.driver.InProcess
 import net.corda.testing.driver.driver
-<<<<<<< HEAD
+import net.corda.testing.driver.internal.internalServices
 import net.corda.testing.internal.IntegrationTest
 import net.corda.testing.internal.IntegrationTestSchemas
+import net.corda.testing.internal.chooseIdentity
 import net.corda.testing.internal.toDatabaseSchemaName
-=======
-import net.corda.testing.driver.internal.internalServices
->>>>>>> 57703344
 import net.corda.testing.node.ClusterSpec
 import net.corda.testing.node.NotarySpec
 import org.assertj.core.api.Assertions.assertThat
@@ -156,13 +153,8 @@
         )
 
         distributedServiceNodes.forEach {
-<<<<<<< HEAD
             val nodeName = it.services.myInfo.chooseIdentity().name
-            it.services.networkService.addMessageHandler("test.request") { netMessage, _, handler ->
-=======
-            val nodeName = it.services.myInfo.legalIdentitiesAndCerts.first().name
-            it.internalServices.networkService.addMessageHandler("test.request") { netMessage, _ ->
->>>>>>> 57703344
+            it.internalServices.networkService.addMessageHandler("test.request") { netMessage, _, handler ->
                 crashingNodes.requestsReceived.incrementAndGet()
                 crashingNodes.firstRequestReceived.countDown()
                 // The node which receives the first request will ignore all requests
@@ -205,18 +197,11 @@
     }
 
     private fun InProcess.respondWith(message: Any) {
-<<<<<<< HEAD
-        services.networkService.addMessageHandler("test.request") { netMessage, _, handle ->
-            val request = netMessage.data.deserialize<TestRequest>()
-            val response = services.networkService.createMessage("test.response", message.serialize().bytes)
-            services.networkService.send(response, request.replyTo)
-            handle.acknowledge()
-=======
-        internalServices.networkService.addMessageHandler("test.request") { netMessage, _ ->
+        internalServices.networkService.addMessageHandler("test.request") { netMessage, _, handle ->
             val request = netMessage.data.deserialize<TestRequest>()
             val response = internalServices.networkService.createMessage("test.response", message.serialize().bytes)
             internalServices.networkService.send(response, request.replyTo)
->>>>>>> 57703344
+            handle.acknowledge()
         }
     }
 
