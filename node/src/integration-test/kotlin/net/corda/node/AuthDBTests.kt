/*
 * R3 Proprietary and Confidential
 *
 * Copyright (c) 2018 R3 Limited.  All rights reserved.
 *
 * The intellectual and technical concepts contained herein are proprietary to R3 and its suppliers and are protected by trade secret law.
 *
 * Distribution of this file or any portion thereof via any medium without the express permission of R3 is strictly prohibited.
 */

package net.corda.node

import co.paralleluniverse.fibers.Suspendable
import net.corda.client.rpc.CordaRPCClient
import net.corda.client.rpc.PermissionException
import net.corda.core.flows.FlowLogic
import net.corda.core.flows.InitiatingFlow
import net.corda.core.flows.StartableByRPC
import net.corda.core.messaging.CordaRPCOps
import net.corda.core.messaging.startFlow
import net.corda.finance.flows.CashIssueFlow
import net.corda.node.internal.DataSourceFactory
import net.corda.node.internal.Node
import net.corda.node.internal.StartedNode
import net.corda.node.services.Permissions
import net.corda.node.services.config.PasswordEncryption
import net.corda.testing.core.ALICE_NAME
import net.corda.testing.internal.IntegrationTestSchemas
import net.corda.testing.internal.toDatabaseSchemaName
import net.corda.testing.node.internal.NodeBasedTest
import org.apache.activemq.artemis.api.core.ActiveMQSecurityException
import org.apache.shiro.authc.credential.DefaultPasswordService
import org.junit.After
import org.junit.Before
import org.junit.ClassRule
import org.junit.Test
import org.junit.runner.RunWith
import org.junit.runners.Parameterized
import java.sql.Statement
import java.util.*
import javax.sql.DataSource
import kotlin.test.assertFailsWith

/*
 * Starts Node's instance configured to load clients credentials and permissions from an external DB, then
 * check authentication/authorization of RPC connections.
 */
@RunWith(Parameterized::class)
class AuthDBTests : NodeBasedTest() {
    companion object {
        @ClassRule
        @JvmField
        val databaseSchemas = IntegrationTestSchemas(ALICE_NAME.toDatabaseSchemaName())

        private const val cacheExpireAfterSecs: Long = 1

        @JvmStatic
        @Parameterized.Parameters(name = "password encryption format = {0}")
        fun encFormats() = arrayOf(PasswordEncryption.NONE, PasswordEncryption.SHIRO_1_CRYPT)
    }

<<<<<<< HEAD
    private lateinit var node: StartedNode<Node>
    private lateinit var client: CordaRPCClient
    private lateinit var db: UsersDB

=======
    @Suppress("MemberVisibilityCanBePrivate")
>>>>>>> 244167d3
    @Parameterized.Parameter
    lateinit var passwordEncryption: PasswordEncryption

    @Before
    fun setup() {
        db = UsersDB(
                name = "SecurityDataSourceTestDB",
                users = listOf(UserAndRoles(username = "user",
                        password = encodePassword("foo", passwordEncryption),
                        roles = listOf("default"))),
                roleAndPermissions = listOf(
                        RoleAndPermissions(
                                role = "default",
                                permissions = listOf(
                                        Permissions.startFlow<DummyFlow>(),
                                        Permissions.invokeRpc("vaultQueryBy"),
                                        Permissions.invokeRpc(CordaRPCOps::stateMachinesFeed),
                                        Permissions.invokeRpc("vaultQueryByCriteria"))),
                        RoleAndPermissions(
                                role = "admin",
                                permissions = listOf("ALL")
                        )))

        val securityConfig = mapOf(
                "security" to mapOf(
                        "authService" to mapOf(
                                "dataSource" to mapOf(
                                        "type" to "DB",
                                        "passwordEncryption" to passwordEncryption.toString(),
                                        "connection" to mapOf(
                                                "jdbcUrl" to db.jdbcUrl,
                                                "username" to "",
                                                "password" to "",
                                                "driverClassName" to "org.h2.Driver"
                                        )
                                ),
                                "options" to mapOf(
                                        "cache" to mapOf(
                                                "expireAfterSecs" to cacheExpireAfterSecs,
                                                "maxEntries" to 50
                                        )
                                )
                        )
                )
        )

        node = startNode(ALICE_NAME, rpcUsers = emptyList(), configOverrides = securityConfig)
        client = CordaRPCClient(node.internals.configuration.rpcOptions.address)
    }

    @Test
    fun `login with correct credentials`() {
        client.start("user", "foo").close()
    }

    @Test
    fun `login with wrong credentials`() {
        client.start("user", "foo").close()
        assertFailsWith(
                ActiveMQSecurityException::class,
                "Login with incorrect password should fail") {
            client.start("user", "bar").close()
        }
        assertFailsWith(
                ActiveMQSecurityException::class,
                "Login with unknown username should fail") {
            client.start("X", "foo").close()
        }
    }

    @Test
    fun `check flow permissions are respected`() {
        client.start("user", "foo").use {
            val proxy = it.proxy
            proxy.startFlowDynamic(DummyFlow::class.java)
            proxy.startTrackedFlowDynamic(DummyFlow::class.java)
            proxy.startFlow(AuthDBTests::DummyFlow)
            assertFailsWith(
                    PermissionException::class,
                    "This user should not be authorized to start flow `CashIssueFlow`") {
                proxy.startFlowDynamic(CashIssueFlow::class.java)
            }
            assertFailsWith(
                    PermissionException::class,
                    "This user should not be authorized to start flow `CashIssueFlow`") {
                proxy.startTrackedFlowDynamic(CashIssueFlow::class.java)
            }
        }
    }

    @Test
    fun `check permissions on RPC calls are respected`() {
        client.start("user", "foo").use {
            val proxy = it.proxy
            proxy.stateMachinesFeed()
            assertFailsWith(
                    PermissionException::class,
                    "This user should not be authorized to call 'nodeInfo'") {
                proxy.nodeInfo()
            }
        }
    }

    @Test
    fun `Add new users dynamically`() {
        assertFailsWith(
                ActiveMQSecurityException::class,
                "Login with incorrect password should fail") {
            client.start("user2", "bar").close()
        }

        db.insert(UserAndRoles(
                username = "user2",
                password = encodePassword("bar"),
                roles = listOf("default")))

        client.start("user2", "bar").close()
    }

    @Test
    fun `Modify user permissions during RPC session`() {
        db.insert(UserAndRoles(
                username = "user3",
                password = encodePassword("bar"),
                roles = emptyList()))

        client.start("user3", "bar").use {
            val proxy = it.proxy
            assertFailsWith(
                    PermissionException::class,
                    "This user should not be authorized to call 'nodeInfo'") {
                proxy.stateMachinesFeed()
            }
            db.addRoleToUser("user3", "default")
            Thread.sleep(1500)
            proxy.stateMachinesFeed()
        }
    }

    @Test
    fun `Revoke user permissions during RPC session`() {
        db.insert(UserAndRoles(
                username = "user4",
                password = encodePassword("test"),
                roles = listOf("default")))

        client.start("user4", "test").use {
            val proxy = it.proxy
            proxy.stateMachinesFeed()
            db.deleteUser("user4")
            Thread.sleep(1500)
            assertFailsWith(
                    PermissionException::class,
                    "This user should not be authorized to call 'nodeInfo'") {
                proxy.stateMachinesFeed()
            }
        }
    }

    @StartableByRPC
    @InitiatingFlow
    class DummyFlow : FlowLogic<Unit>() {
        @Suspendable
        override fun call() = Unit
    }

    @After
    override fun tearDown() {
         db.close()
    }

    private fun encodePassword(s: String) = encodePassword(s, passwordEncryption)
}

private data class UserAndRoles(val username: String, val password: String, val roles: List<String>)
private data class RoleAndPermissions(val role: String, val permissions: List<String>)

/*
 * Manage in-memory DB mocking a users database with the schema expected by Node's security manager
 */
private class UsersDB(name: String, users: List<UserAndRoles> = emptyList(), roleAndPermissions: List<RoleAndPermissions> = emptyList()) : AutoCloseable {
    val jdbcUrl = "jdbc:h2:mem:$name;DB_CLOSE_DELAY=-1"

    companion object {
        const val DB_CREATE_SCHEMA = """
            CREATE TABLE users (username VARCHAR(256), password TEXT);
            CREATE TABLE user_roles (username VARCHAR(256), role_name VARCHAR(256));
            CREATE TABLE roles_permissions (role_name VARCHAR(256), permission TEXT);
            """
    }

    fun insert(user: UserAndRoles) {
        session {
            it.execute("INSERT INTO users VALUES ('${user.username}', '${user.password}')")
            for (role in user.roles) {
                it.execute("INSERT INTO user_roles VALUES ('${user.username}', '$role')")
            }
        }
    }

    fun insert(roleAndPermissions: RoleAndPermissions) {
        val (role, permissions) = roleAndPermissions
        session {
            for (permission in permissions) {
                it.execute("INSERT INTO roles_permissions VALUES ('$role', '$permission')")
            }
        }
    }

    fun addRoleToUser(username: String, role: String) {
        session {
            it.execute("INSERT INTO user_roles VALUES ('$username', '$role')")
        }
    }

    fun deleteUser(username: String) {
        session {
            it.execute("DELETE FROM users WHERE username = '$username'")
            it.execute("DELETE FROM user_roles WHERE username = '$username'")
        }
    }

    private val dataSource: DataSource
    private inline fun session(statement: (Statement) -> Unit) {
        dataSource.connection.use {
            it.autoCommit = false
            it.createStatement().use(statement)
            it.commit()
        }
    }

    init {
        dataSource = DataSourceFactory.createDataSource(Properties().apply {
            put("dataSourceClassName", "org.h2.jdbcx.JdbcDataSource")
            put("dataSource.url", jdbcUrl)
        }, false)
        session {
            it.execute(DB_CREATE_SCHEMA)
        }
        require(users.map { it.username }.toSet().size == users.size) {
            "Duplicate username in input"
        }
        users.forEach { insert(it) }
        roleAndPermissions.forEach { insert(it) }
    }

    override fun close() {
        dataSource.connection.use {
            it.createStatement().use {
                it.execute("DROP ALL OBJECTS")
            }
        }
    }
}

/*
 * Sample of hardcoded hashes to watch for format backward compatibility
 */
private val hashedPasswords = mapOf(
        PasswordEncryption.SHIRO_1_CRYPT to mapOf(
                "foo" to "\$shiro1\$SHA-256$500000\$WSiEVj6q8d02sFcCk1dkoA==\$MBkU/ghdD9ovoDerdzNfkXdP9Bdhmok7tidvVIqGzcA=",
                "bar" to "\$shiro1\$SHA-256$500000\$Q6dmdY1uVMm0LYAWaOHtCA==\$u7NbFaj9tHf2RTW54jedLPiOiGjJv0RVEPIjVquJuYY=",
                "test" to "\$shiro1\$SHA-256$500000\$F6CWSFDDxGTlzvREwih8Gw==\$DQhyAPoUw3RdvNYJ1aubCnzEIXm+szGQ3HplaG+euz8="))

/*
 * A functional object for producing password encoded according to the given scheme.
 */
private fun encodePassword(s: String, format: PasswordEncryption) = when (format) {
    PasswordEncryption.NONE -> s
    PasswordEncryption.SHIRO_1_CRYPT -> hashedPasswords[format]!![s] ?: DefaultPasswordService().encryptPassword(s.toCharArray())
}<|MERGE_RESOLUTION|>--- conflicted
+++ resolved
@@ -59,14 +59,11 @@
         fun encFormats() = arrayOf(PasswordEncryption.NONE, PasswordEncryption.SHIRO_1_CRYPT)
     }
 
-<<<<<<< HEAD
     private lateinit var node: StartedNode<Node>
     private lateinit var client: CordaRPCClient
     private lateinit var db: UsersDB
 
-=======
     @Suppress("MemberVisibilityCanBePrivate")
->>>>>>> 244167d3
     @Parameterized.Parameter
     lateinit var passwordEncryption: PasswordEncryption
 
