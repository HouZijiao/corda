/*
 * R3 Proprietary and Confidential
 *
 * Copyright (c) 2018 R3 Limited.  All rights reserved.
 *
 * The intellectual and technical concepts contained herein are proprietary to R3 and its suppliers and are protected by trade secret law.
 *
 * Distribution of this file or any portion thereof via any medium without the express permission of R3 is strictly prohibited.
 */

package net.corda.node.services.network

import net.corda.core.node.NodeInfo
import net.corda.core.serialization.serialize
import net.corda.core.utilities.NetworkHostAndPort
<<<<<<< HEAD

import net.corda.testing.internal.IntegrationTestSchemas
import net.corda.testing.internal.toDatabaseSchemaName
import net.corda.node.internal.NodeWithInfo
=======
import net.corda.node.internal.configureDatabase
import net.corda.node.internal.schemas.NodeInfoSchemaV1
import net.corda.nodeapi.internal.persistence.DatabaseConfig
>>>>>>> 5f17fc1b
import net.corda.testing.core.*
import net.corda.testing.node.MockServices.Companion.makeTestDataSourceProperties
import org.assertj.core.api.Assertions.assertThat
<<<<<<< HEAD
import org.assertj.core.api.Assertions.assertThatExceptionOfType
import org.junit.Before
import org.junit.ClassRule
=======
import org.assertj.core.api.Assertions.assertThatIllegalArgumentException
import org.junit.After
import org.junit.Rule
>>>>>>> 5f17fc1b
import org.junit.Test

<<<<<<< HEAD
// TODO Clean up these tests, they were written with old network map design in place.
class PersistentNetworkMapCacheTest : NodeBasedTest() {
    companion object {
        val ALICE = TestIdentity(ALICE_NAME, 70).party
        val BOB = TestIdentity(BOB_NAME, 80).party
        val DUMMY_REGULATOR = TestIdentity(CordaX500Name("Regulator A", "Paris", "FR"), 100).party

        @ClassRule
        @JvmField
        val databaseSchemas = IntegrationTestSchemas(DUMMY_REGULATOR.name.toDatabaseSchemaName(), ALICE.name.toDatabaseSchemaName(),
                BOB.name.toDatabaseSchemaName())
    }
    private val partiesList = listOf(DUMMY_REGULATOR, ALICE, BOB)
    private val addressesMap = HashMap<CordaX500Name, NetworkHostAndPort>()
    private val infos = HashSet<NodeInfo>()

    @Before
    fun start() {
        val nodes = startNodesWithPort(partiesList)
        nodes.forEach {
            infos.add(it.info)
            addressesMap[it.info.singleIdentity().name] = it.info.addresses[0]
            it.dispose() // We want them to communicate with NetworkMapService to save data to cache.
=======
class PersistentNetworkMapCacheTest {
    private companion object {
        val ALICE = TestIdentity(ALICE_NAME, 70)
        val BOB = TestIdentity(BOB_NAME, 80)
        val CHARLIE = TestIdentity(CHARLIE_NAME, 90)
    }

    @Rule
    @JvmField
    val testSerialization = SerializationEnvironmentRule()

    private var portCounter = 1000
    private val database = configureDatabase(makeTestDataSourceProperties(), DatabaseConfig(), { null }, { null })
    private val charlieNetMapCache = PersistentNetworkMapCache(database, CHARLIE.name)

    @After
    fun cleanUp() {
        database.close()
    }

    @Test
    fun addNode() {
        val alice = createNodeInfo(listOf(ALICE))
        charlieNetMapCache.addNode(alice)
        assertThat(charlieNetMapCache.nodeReady).isDone()
        val fromDb = database.transaction {
            session.createQuery(
                    "from ${NodeInfoSchemaV1.PersistentNodeInfo::class.java.name}",
                    NodeInfoSchemaV1.PersistentNodeInfo::class.java
            ).resultList.map { it.toNodeInfo() }
>>>>>>> 5f17fc1b
        }
        assertThat(fromDb).containsOnly(alice)
    }

    @Test
    fun `adding the node's own node-info doesn't complete the nodeReady future`() {
        val charlie = createNodeInfo(listOf(CHARLIE))
        charlieNetMapCache.addNode(charlie)
        assertThat(charlieNetMapCache.nodeReady).isNotDone()
        assertThat(charlieNetMapCache.getNodeByLegalName(CHARLIE.name)).isEqualTo(charlie)
    }

    @Test
    fun `starting with just the node's own node-info in the db`() {
        val charlie = createNodeInfo(listOf(CHARLIE))
        saveNodeInfoIntoDb(charlie)
        assertThat(charlieNetMapCache.allNodes).containsOnly(charlie)
        charlieNetMapCache.start(emptyList())
        assertThat(charlieNetMapCache.nodeReady).isNotDone()
    }

    @Test
    fun `starting with another node-info in the db`() {
        val alice = createNodeInfo(listOf(ALICE))
        saveNodeInfoIntoDb(alice)
        assertThat(charlieNetMapCache.allNodes).containsOnly(alice)
        charlieNetMapCache.start(emptyList())
        assertThat(charlieNetMapCache.nodeReady).isDone()
    }

    @Test
    fun `unknown legal name`() {
        charlieNetMapCache.addNode(createNodeInfo(listOf(ALICE)))
        assertThat(charlieNetMapCache.getNodesByLegalName(DUMMY_NOTARY_NAME)).isEmpty()
        assertThat(charlieNetMapCache.getNodeByLegalName(DUMMY_NOTARY_NAME)).isNull()
        assertThat(charlieNetMapCache.getPeerByLegalName(DUMMY_NOTARY_NAME)).isNull()
        assertThat(charlieNetMapCache.getPeerCertificateByLegalName(DUMMY_NOTARY_NAME)).isNull()
    }

    @Test
    fun `nodes in distributed service`() {
        charlieNetMapCache.addNode(createNodeInfo(listOf(ALICE)))

        val distributedIdentity = TestIdentity(DUMMY_NOTARY_NAME)

        val distServiceNodeInfos = (1..2).map {
            val nodeInfo = createNodeInfo(identities = listOf(TestIdentity.fresh("Org-$it"), distributedIdentity))
            charlieNetMapCache.addNode(nodeInfo)
            nodeInfo
        }

        assertThat(charlieNetMapCache.getNodesByLegalName(DUMMY_NOTARY_NAME)).containsOnlyElementsOf(distServiceNodeInfos)
        assertThatIllegalArgumentException()
                .isThrownBy { charlieNetMapCache.getNodeByLegalName(DUMMY_NOTARY_NAME) }
                .withMessageContaining(DUMMY_NOTARY_NAME.toString())
    }

    @Test
    fun `get nodes by owning key and by name`() {
        val alice = createNodeInfo(listOf(ALICE))
        charlieNetMapCache.addNode(alice)
        assertThat(charlieNetMapCache.getNodesByLegalIdentityKey(ALICE.publicKey)).containsOnly(alice)
        assertThat(charlieNetMapCache.getNodeByLegalName(ALICE.name)).isEqualTo(alice)
    }

    @Test
    fun `get nodes by address`() {
        val alice = createNodeInfo(listOf(ALICE))
        charlieNetMapCache.addNode(alice)
        assertThat(charlieNetMapCache.getNodeByAddress(alice.addresses[0])).isEqualTo(alice)
    }

    @Test
    fun `insert two node infos with the same host and port`() {
        val alice = createNodeInfo(listOf(ALICE))
        charlieNetMapCache.addNode(alice)
        val bob = createNodeInfo(listOf(BOB), address = alice.addresses[0])
        charlieNetMapCache.addNode(bob)
        val nodeInfos = charlieNetMapCache.allNodes.filter { alice.addresses[0] in it.addresses }
        assertThat(nodeInfos).hasSize(2)
    }

    private fun createNodeInfo(identities: List<TestIdentity>,
                               address: NetworkHostAndPort = NetworkHostAndPort("localhost", portCounter++)): NodeInfo {
        return NodeInfo(
                addresses = listOf(address),
                legalIdentitiesAndCerts = identities.map { it.identity },
                platformVersion = 3,
                serial = 1
        )
    }

    private fun saveNodeInfoIntoDb(nodeInfo: NodeInfo) {
        database.transaction {
            session.save(NodeInfoSchemaV1.PersistentNodeInfo(
                    id = 0,
                    hash = nodeInfo.serialize().hash.toString(),
                    addresses = nodeInfo.addresses.map { NodeInfoSchemaV1.DBHostAndPort.fromHostAndPort(it) },
                    legalIdentitiesAndCerts = nodeInfo.legalIdentitiesAndCerts.mapIndexed { idx, elem ->
                        NodeInfoSchemaV1.DBPartyAndCertificate(elem, isMain = idx == 0)
                    },
                    platformVersion = nodeInfo.platformVersion,
                    serial = nodeInfo.serial
            ))
        }
    }
}<|MERGE_RESOLUTION|>--- conflicted
+++ resolved
@@ -13,56 +13,19 @@
 import net.corda.core.node.NodeInfo
 import net.corda.core.serialization.serialize
 import net.corda.core.utilities.NetworkHostAndPort
-<<<<<<< HEAD
 
-import net.corda.testing.internal.IntegrationTestSchemas
-import net.corda.testing.internal.toDatabaseSchemaName
-import net.corda.node.internal.NodeWithInfo
-=======
 import net.corda.node.internal.configureDatabase
 import net.corda.node.internal.schemas.NodeInfoSchemaV1
 import net.corda.nodeapi.internal.persistence.DatabaseConfig
->>>>>>> 5f17fc1b
 import net.corda.testing.core.*
 import net.corda.testing.node.MockServices.Companion.makeTestDataSourceProperties
 import org.assertj.core.api.Assertions.assertThat
-<<<<<<< HEAD
-import org.assertj.core.api.Assertions.assertThatExceptionOfType
-import org.junit.Before
-import org.junit.ClassRule
-=======
 import org.assertj.core.api.Assertions.assertThatIllegalArgumentException
 import org.junit.After
 import org.junit.Rule
->>>>>>> 5f17fc1b
 import org.junit.Test
 
-<<<<<<< HEAD
-// TODO Clean up these tests, they were written with old network map design in place.
-class PersistentNetworkMapCacheTest : NodeBasedTest() {
-    companion object {
-        val ALICE = TestIdentity(ALICE_NAME, 70).party
-        val BOB = TestIdentity(BOB_NAME, 80).party
-        val DUMMY_REGULATOR = TestIdentity(CordaX500Name("Regulator A", "Paris", "FR"), 100).party
-
-        @ClassRule
-        @JvmField
-        val databaseSchemas = IntegrationTestSchemas(DUMMY_REGULATOR.name.toDatabaseSchemaName(), ALICE.name.toDatabaseSchemaName(),
-                BOB.name.toDatabaseSchemaName())
-    }
-    private val partiesList = listOf(DUMMY_REGULATOR, ALICE, BOB)
-    private val addressesMap = HashMap<CordaX500Name, NetworkHostAndPort>()
-    private val infos = HashSet<NodeInfo>()
-
-    @Before
-    fun start() {
-        val nodes = startNodesWithPort(partiesList)
-        nodes.forEach {
-            infos.add(it.info)
-            addressesMap[it.info.singleIdentity().name] = it.info.addresses[0]
-            it.dispose() // We want them to communicate with NetworkMapService to save data to cache.
-=======
-class PersistentNetworkMapCacheTest {
+class PersistentNetworkMapCacheTest  {
     private companion object {
         val ALICE = TestIdentity(ALICE_NAME, 70)
         val BOB = TestIdentity(BOB_NAME, 80)
@@ -92,7 +55,6 @@
                     "from ${NodeInfoSchemaV1.PersistentNodeInfo::class.java.name}",
                     NodeInfoSchemaV1.PersistentNodeInfo::class.java
             ).resultList.map { it.toNodeInfo() }
->>>>>>> 5f17fc1b
         }
         assertThat(fromDb).containsOnly(alice)
     }
