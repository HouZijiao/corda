--- conflicted
+++ resolved
@@ -8,16 +8,13 @@
 import net.corda.testing.internal.IntegrationTestSchemas
 import net.corda.testing.node.internal.FINANCE_CONTRACTS_CORDAPP
 import net.corda.testing.node.internal.FINANCE_WORKFLOWS_CORDAPP
-<<<<<<< HEAD
 import org.junit.ClassRule
-=======
 import org.junit.Ignore
->>>>>>> 14b2882b
 import org.junit.Test
 import kotlin.test.assertEquals
 import kotlin.test.assertTrue
 
-<<<<<<< HEAD
+@Ignore
 class NodeRPCTests : IntegrationTest() {
     companion object {
         @ClassRule
@@ -27,12 +24,6 @@
 
     private val CORDA_VERSION_REGEX = "\\d+(\\.\\d+)?(-\\w+)?".toRegex() // e.g. "5.0-SNAPSHOT"
     private val CORDA_VENDOR = "Corda Enterprise Edition"
-=======
-@Ignore
-class NodeRPCTests {
-    private val CORDA_VERSION_REGEX = "\\d+(\\.\\d+)?(-\\w+)?".toRegex()
-    private val CORDA_VENDOR = "Corda Open Source"
->>>>>>> 14b2882b
     private val CORDAPPS = listOf(FINANCE_CONTRACTS_CORDAPP, FINANCE_WORKFLOWS_CORDAPP)
     private val CORDAPP_TYPES = setOf("Contract CorDapp", "Workflow CorDapp")
     private val CORDAPP_CONTRACTS_NAME_REGEX = "corda-finance-contracts-$CORDA_VERSION_REGEX".toRegex()
