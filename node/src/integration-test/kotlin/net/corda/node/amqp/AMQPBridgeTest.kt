--- conflicted
+++ resolved
@@ -258,13 +258,8 @@
             doReturn(EnterpriseConfiguration(MutualExclusionConfiguration(false, "", 20000, 40000))).whenever(it).enterpriseConfiguration
         }
         artemisConfig.configureWithDevSSLCertificate()
-<<<<<<< HEAD
-        val artemisServer = ArtemisMessagingServer(artemisConfig, artemisPort, MAX_MESSAGE_SIZE)
+        val artemisServer = ArtemisMessagingServer(artemisConfig, NetworkHostAndPort("0.0.0.0", artemisPort), MAX_MESSAGE_SIZE)
         val artemisClient = ArtemisMessagingClient(artemisConfig, artemisAddress, MAX_MESSAGE_SIZE, confirmationWindowSize = 10 * 1024)
-=======
-        val artemisServer = ArtemisMessagingServer(artemisConfig, NetworkHostAndPort("0.0.0.0", artemisPort), MAX_MESSAGE_SIZE)
-        val artemisClient = ArtemisMessagingClient(artemisConfig, artemisAddress, MAX_MESSAGE_SIZE)
->>>>>>> 54a6fd0e
         artemisServer.start()
         artemisClient.start()
         val bridgeManager = AMQPBridgeManager(artemisConfig, artemisAddress, MAX_MESSAGE_SIZE)
