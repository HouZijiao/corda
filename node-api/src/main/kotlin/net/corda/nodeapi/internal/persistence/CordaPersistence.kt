--- conflicted
+++ resolved
@@ -63,13 +63,9 @@
         val dataSource: DataSource,
         databaseConfig: DatabaseConfig,
         schemas: Set<MappedSchema>,
-<<<<<<< HEAD
         val jdbcUrl: String,
-        attributeConverters: Collection<AttributeConverter<*, *>> = emptySet()
-=======
         attributeConverters: Collection<AttributeConverter<*, *>> = emptySet(),
         val cordappClassLoader: ClassLoader? = null
->>>>>>> 2cff4955
 ) : Closeable {
     companion object {
         private val log = contextLogger()
@@ -79,11 +75,7 @@
     val hibernateConfig: HibernateConfiguration by lazy {
 
         transaction {
-<<<<<<< HEAD
-            HibernateConfiguration(schemas, databaseConfig, attributeConverters, jdbcUrl)
-=======
-            HibernateConfiguration(schemas, databaseConfig, attributeConverters, cordappClassLoader)
->>>>>>> 2cff4955
+            HibernateConfiguration(schemas, databaseConfig, attributeConverters, jdbcUrl, cordappClassLoader)
         }
     }
     val entityManagerFactory get() = hibernateConfig.sessionFactoryForRegisteredSchemas
