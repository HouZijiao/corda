--- conflicted
+++ resolved
@@ -83,13 +83,9 @@
         // We set a connection provider as the auto schema generation requires it.  The auto schema generation will not
         // necessarily remain and would likely be replaced by something like Liquibase.  For now it is very convenient though.
         val config = Configuration(metadataSources).setProperty("hibernate.connection.provider_class", NodeDatabaseConnectionProvider::class.java.name)
-<<<<<<< HEAD
-=======
-                .setProperty("hibernate.format_sql", "true")
-                .setProperty("hibernate.hbm2ddl.auto", hbm2dll)
+                .setProperty("hibernate.connection.isolation", databaseConfig.transactionIsolationLevel.jdbcValue.toString())
                 .setProperty("javax.persistence.validation.mode", "none")
->>>>>>> 688c7427
-                .setProperty("hibernate.connection.isolation", databaseConfig.transactionIsolationLevel.jdbcValue.toString())
+
         if (isH2Database(jdbcUrl)) {
             val hbm2dll: String =
                     if (databaseConfig.initialiseSchema && databaseConfig.initialiseAppSchema == SchemaInitializationType.UPDATE) {
