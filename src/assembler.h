/* Copyright (c) 2008, Avian Contributors

   Permission to use, copy, modify, and/or distribute this software
   for any purpose with or without fee is hereby granted, provided
   that the above copyright notice and this permission notice appear
   in all copies.

   There is NO WARRANTY for this software.  See license.txt for
   details. */

#ifndef ASSEMBLER_H
#define ASSEMBLER_H

#include "system.h"
#include "zone.h"

namespace vm {

enum Operation {
  Return
};

const unsigned OperationCount = Return + 1;

enum UnaryOperation {
  Call,
  LongCall,
  AlignedCall,
  Jump,
  LongJump,
  JumpIfLess,
  JumpIfGreater,
  JumpIfLessOrEqual,
  JumpIfGreaterOrEqual,
  JumpIfEqual,
  JumpIfNotEqual
};

const unsigned UnaryOperationCount = JumpIfNotEqual + 1;

enum BinaryOperation {
  Move,
  MoveZ,
  Swap,
  Compare,
  Negate
};

const unsigned BinaryOperationCount = Negate + 1;

enum TernaryOperation {
  LongCompare,
  Add,
  Subtract,
  Multiply,
  Divide,
  Remainder,
  ShiftLeft,
  ShiftRight,
  UnsignedShiftRight,
  And,
  Or,
  Xor
};

const unsigned TernaryOperationCount = Xor + 1;

enum OperandType {
  ConstantOperand,
  AddressOperand,
  RegisterOperand,
  MemoryOperand
};

const unsigned OperandTypeCount = MemoryOperand + 1;

const int NoRegister = -1;

class Promise {
 public:
  class Listener {
   public:
    virtual void* resolve(int64_t value) = 0;

    Listener* next;
  };

  virtual int64_t value() = 0;
  virtual bool resolved() = 0;
  virtual Listener* listen(unsigned) { return 0; }
};

class ResolvedPromise: public Promise {
 public:
  ResolvedPromise(int64_t value): value_(value) { }

  virtual int64_t value() {
    return value_;
  }

  virtual bool resolved() {
    return true;
  }

  int64_t value_;
};

<<<<<<< HEAD
class ShiftMaskPromise: public Promise {
 public:
  ShiftMaskPromise(Promise* base, unsigned shift, int64_t mask):
    base(base), shift(shift), mask(mask)
  { }

  virtual int64_t value() {
    return (base->value() >> shift) & mask;
  }

  virtual bool resolved() {
    return base->resolved();
  }

  Promise* base;
  unsigned shift;
  int64_t mask;
};

class CombinedPromise: public Promise {
 public:
  CombinedPromise(Promise* low, Promise* high):
    low(low), high(high)
  { }

  virtual int64_t value() {
    return low->value() | (high->value() << 32);
  }

  virtual bool resolved() {
    return low->resolved() and high->resolved();
  }

  Promise* low;
  Promise* high;
=======
class ListenPromise: public Promise {
 public:
  ListenPromise(System* s, Allocator* allocator):
    s(s), allocator(allocator), listener(0)
  { }

  virtual int64_t value() {
    abort(s);
  }

  virtual bool resolved() {
    return false;
  }

  virtual Listener* listen(unsigned sizeInBytes) {
    Listener* l = static_cast<Listener*>(allocator->allocate(sizeInBytes));
    l->next = listener;
    listener = l;
    return l;
  }

  System* s;
  Allocator* allocator;
  Listener* listener;
  Promise* promise;
};

class DelayedPromise: public ListenPromise {
 public:
  DelayedPromise(System* s, Allocator* allocator, Promise* basis,
                 DelayedPromise* next):
    ListenPromise(s, allocator), basis(basis), next(next)
  { }

  virtual int64_t value() {
    abort(s);
  }

  virtual bool resolved() {
    return false;
  }

  virtual Listener* listen(unsigned sizeInBytes) {
    Listener* l = static_cast<Listener*>(allocator->allocate(sizeInBytes));
    l->next = listener;
    listener = l;
    return l;
  }

  Promise* basis;
  DelayedPromise* next;
>>>>>>> 46e19f9c
};

class TraceHandler {
 public:
  virtual void handleTrace(Promise* address, unsigned padIndex,
                           unsigned padding) = 0;
};

class Assembler {
 public:
  class Operand { };

  class Constant: public Operand {
   public:
    Constant(Promise* value): value(value) { }

    Promise* value;
  };

  class Address: public Operand {
   public:
    Address(Promise* address): address(address) { }

    Promise* address;
  };

  class Register: public Operand {
   public:
    Register(int low, int high = NoRegister): low(low), high(high) { }

    int low;
    int high;
  };

  class Memory: public Operand {
   public:
    Memory(int base, int offset, int index = NoRegister, unsigned scale = 0):
      base(base), offset(offset), index(index), scale(scale)
    { }

    int base;
    int offset;
    int index;
    unsigned scale;
  };

  class Client {
   public:
    virtual int acquireTemporary
    (uint32_t mask = ~static_cast<uint32_t>(0)) = 0;
    virtual void releaseTemporary(int r) = 0;

    virtual void save(int r) = 0;
    virtual void restore(int r) = 0;
  };

  class Block {
   public:
    virtual unsigned resolve(unsigned start, Block* next) = 0;
  };

  class Architecture {
   public:
    virtual unsigned registerCount() = 0;

    virtual int stack() = 0;
    virtual int thread() = 0;
    virtual int returnLow() = 0;
    virtual int returnHigh() = 0;

    virtual bool condensedAddressing() = 0;

    virtual bool reserved(int register_) = 0;

    virtual unsigned argumentRegisterCount() = 0;
    virtual int argumentRegister(unsigned index) = 0;

    virtual void updateCall(void* returnAddress, void* newTarget) = 0;

    virtual unsigned alignFrameSize(unsigned sizeInWords) = 0;

    virtual void* frameIp(void* stack) = 0;
    virtual unsigned frameHeaderSize() = 0;
    virtual unsigned frameReturnAddressSize() = 0;
    virtual unsigned frameFooterSize() = 0;
    virtual void nextFrame(void** stack, void** base) = 0;

    virtual void plan
    (UnaryOperation op,
     unsigned aSize, uint8_t* aTypeMask, uint64_t* aRegisterMask,
     bool* thunk) = 0;

    virtual void plan
    (BinaryOperation op,
     unsigned aSize, uint8_t* aTypeMask, uint64_t* aRegisterMask,
     unsigned bSize, uint8_t* bTypeMask, uint64_t* bRegisterMask,
     bool* thunk) = 0;

    virtual void plan
    (TernaryOperation op,
     unsigned aSize, uint8_t* aTypeMask, uint64_t* aRegisterMask,
     unsigned bSize, uint8_t* bTypeMask, uint64_t* bRegisterMask,
     unsigned cSize, uint8_t* cTypeMask, uint64_t* cRegisterMask,
     bool* thunk) = 0; 

    virtual void acquire() = 0;
    virtual void release() = 0;
  };

  virtual void setClient(Client* client) = 0;

  virtual Architecture* arch() = 0;

  virtual void saveFrame(unsigned stackOffset, unsigned baseOffset) = 0;
  virtual void pushFrame(unsigned argumentCount, ...) = 0;
  virtual void allocateFrame(unsigned footprint) = 0;
  virtual void popFrame() = 0;

  virtual void apply(Operation op) = 0;

  virtual void apply(UnaryOperation op,
                     unsigned aSize, OperandType aType, Operand* aOperand) = 0;

  virtual void apply(BinaryOperation op,
                     unsigned aSize, OperandType aType, Operand* aOperand,
                     unsigned bSize, OperandType bType, Operand* bOperand) = 0;

  virtual void apply(TernaryOperation op,
                     unsigned aSize, OperandType aType, Operand* aOperand,
                     unsigned bSize, OperandType bType, Operand* bOperand,
                     unsigned cSize, OperandType cType, Operand* cOperand) = 0;

  virtual void writeTo(uint8_t* dst) = 0;

  virtual Promise* offset() = 0;

<<<<<<< HEAD
  virtual Block* endBlock(bool startNew) = 0;

  virtual unsigned length() = 0;
=======
  virtual void updateCall(UnaryOperation op, bool assertAlignment,
                          void* returnAddress, void* newTarget) = 0;
>>>>>>> 46e19f9c

  virtual void dispose() = 0;
};

Assembler::Architecture*
makeArchitecture(System* system);

Assembler*
makeAssembler(System* system, Allocator* allocator, Zone* zone,
              Assembler::Architecture* architecture);

} // namespace vm

#endif//ASSEMBLER_H<|MERGE_RESOLUTION|>--- conflicted
+++ resolved
@@ -105,7 +105,6 @@
   int64_t value_;
 };
 
-<<<<<<< HEAD
 class ShiftMaskPromise: public Promise {
  public:
   ShiftMaskPromise(Promise* base, unsigned shift, int64_t mask):
@@ -141,7 +140,8 @@
 
   Promise* low;
   Promise* high;
-=======
+};
+
 class ListenPromise: public Promise {
  public:
   ListenPromise(System* s, Allocator* allocator):
@@ -193,7 +193,6 @@
 
   Promise* basis;
   DelayedPromise* next;
->>>>>>> 46e19f9c
 };
 
 class TraceHandler {
@@ -271,7 +270,8 @@
     virtual unsigned argumentRegisterCount() = 0;
     virtual int argumentRegister(unsigned index) = 0;
 
-    virtual void updateCall(void* returnAddress, void* newTarget) = 0;
+    virtual void updateCall(UnaryOperation op, bool assertAlignment,
+                            void* returnAddress, void* newTarget) = 0;
 
     virtual unsigned alignFrameSize(unsigned sizeInWords) = 0;
 
@@ -330,14 +330,9 @@
 
   virtual Promise* offset() = 0;
 
-<<<<<<< HEAD
   virtual Block* endBlock(bool startNew) = 0;
 
   virtual unsigned length() = 0;
-=======
-  virtual void updateCall(UnaryOperation op, bool assertAlignment,
-                          void* returnAddress, void* newTarget) = 0;
->>>>>>> 46e19f9c
 
   virtual void dispose() = 0;
 };
