--- conflicted
+++ resolved
@@ -2530,7 +2530,26 @@
   return o;
 }
 
-<<<<<<< HEAD
+inline void
+singletonMarkBit(Thread* t, object singleton, unsigned start, unsigned index)
+{
+  uintptr_t& val = singletonValue(t, singleton, start + (index / BitsPerWord));
+  val |= static_cast<uintptr_t>(1) << (index % BitsPerWord);
+}
+
+inline bool
+singletonGetBit(Thread* t, object singleton, unsigned start, unsigned index)
+{
+  uintptr_t& val = singletonValue(t, singleton, start + (index / BitsPerWord));
+  return (val & static_cast<uintptr_t>(1) << (index % BitsPerWord)) != 0;
+}
+
+inline bool
+singletonIsFloat(Thread* t, object singleton, unsigned index)
+{
+  return singletonGetBit(t, singleton, singletonLength(t, singleton) - 2 * singletonMaskSize(t, singleton), index);
+}
+
 inline object
 resolveClassInObject(Thread* t, object loader, object container,
                      unsigned classOffset)
@@ -2624,26 +2643,6 @@
 {
   return resolveMethod
     (t, classLoader(t, methodClass(t, method)), method, index);
-=======
-inline void
-singletonMarkBit(Thread* t, object singleton, unsigned start, unsigned index)
-{
-  uintptr_t& val = singletonValue(t, singleton, start + (index / BitsPerWord));
-  val |= static_cast<uintptr_t>(1) << (index % BitsPerWord);
-}
-
-inline bool
-singletonGetBit(Thread* t, object singleton, unsigned start, unsigned index)
-{
-  uintptr_t& val = singletonValue(t, singleton, start + (index / BitsPerWord));
-  return (val & static_cast<uintptr_t>(1) << (index % BitsPerWord)) != 0;
-}
-
-inline bool
-singletonIsFloat(Thread* t, object singleton, unsigned index)
-{
-  return singletonGetBit(t, singleton, singletonLength(t, singleton) - 2 * singletonMaskSize(t, singleton), index);
->>>>>>> 78ea4d20
 }
 
 void
