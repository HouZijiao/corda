/* Copyright (c) 2010-2012, Avian Contributors

   Permission to use, copy, modify, and/or distribute this software
   for any purpose with or without fee is hereby granted, provided
   that the above copyright notice and this permission notice appear
   in all copies.

   There is NO WARRANTY for this software.  See license.txt for
   details. */

#include "assembler.h"
#include "vector.h"

#define CAST1(x) reinterpret_cast<UnaryOperationType>(x)
#define CAST2(x) reinterpret_cast<BinaryOperationType>(x)
#define CAST3(x) reinterpret_cast<TernaryOperationType>(x)
#define CAST_BRANCH(x) reinterpret_cast<BranchOperationType>(x)

using namespace vm;

namespace {

namespace isa {
// SYSTEM REGISTERS
const int FPSID = 0x0;
const int FPSCR = 0x1;
const int FPEXC = 0x8;
// INSTRUCTION OPTIONS
enum CONDITION { EQ, NE, CS, CC, MI, PL, VS, VC, HI, LS, GE, LT, GT, LE, AL, NV };
enum SHIFTOP { LSL, LSR, ASR, ROR };
// INSTRUCTION FORMATS
inline int DATA(int cond, int opcode, int S, int Rn, int Rd, int shift, int Sh, int Rm)
{ return cond<<28 | opcode<<21 | S<<20 | Rn<<16 | Rd<<12 | shift<<7 | Sh<<5 | Rm; }
inline int DATAS(int cond, int opcode, int S, int Rn, int Rd, int Rs, int Sh, int Rm)
{ return cond<<28 | opcode<<21 | S<<20 | Rn<<16 | Rd<<12 | Rs<<8 | Sh<<5 | 1<<4 | Rm; }
inline int DATAI(int cond, int opcode, int S, int Rn, int Rd, int rot, int imm)
{ return cond<<28 | 1<<25 | opcode<<21 | S<<20 | Rn<<16 | Rd<<12 | rot<<8 | (imm&0xff); }
inline int BRANCH(int cond, int L, int offset)
{ return cond<<28 | 5<<25 | L<<24 | (offset&0xffffff); }
inline int BRANCHX(int cond, int L, int Rm)
{ return cond<<28 | 0x4bffc<<6 | L<<5 | 1<<4 | Rm; }
inline int MULTIPLY(int cond, int mul, int S, int Rd, int Rn, int Rs, int Rm)
{ return cond<<28 | mul<<21 | S<<20 | Rd<<16 | Rn<<12 | Rs<<8 | 9<<4 | Rm; }
inline int XFER(int cond, int P, int U, int B, int W, int L, int Rn, int Rd, int shift, int Sh, int Rm)
{ return cond<<28 | 3<<25 | P<<24 | U<<23 | B<<22 | W<<21 | L<<20 | Rn<<16 | Rd<<12 | shift<<7 | Sh<<5 | Rm; }
inline int XFERI(int cond, int P, int U, int B, int W, int L, int Rn, int Rd, int offset)
{ return cond<<28 | 2<<25 | P<<24 | U<<23 | B<<22 | W<<21 | L<<20 | Rn<<16 | Rd<<12 | (offset&0xfff); }
inline int XFER2(int cond, int P, int U, int W, int L, int Rn, int Rd, int S, int H, int Rm)
{ return cond<<28 | P<<24 | U<<23 | W<<21 | L<<20 | Rn<<16 | Rd<<12 | 1<<7 | S<<6 | H<<5 | 1<<4 | Rm; }
inline int XFER2I(int cond, int P, int U, int W, int L, int Rn, int Rd, int offsetH, int S, int H, int offsetL)
{ return cond<<28 | P<<24 | U<<23 | 1<<22 | W<<21 | L<<20 | Rn<<16 | Rd<<12 | offsetH<<8 | 1<<7 | S<<6 | H<<5 | 1<<4 | (offsetL&0xf); }
inline int BLOCKXFER(int cond, int P, int U, int S, int W, int L, int Rn, int rlist)
{ return cond<<28 | 4<<25 | P<<24 | U<<23 | S<<22 | W<<21 | L<<20 | Rn<<16 | rlist; }
inline int SWI(int cond, int imm)
{ return cond<<28 | 0x0f<<24 | (imm&0xffffff); }
inline int SWAP(int cond, int B, int Rn, int Rd, int Rm)
{ return cond<<28 | 1<<24 | B<<22 | Rn<<16 | Rd<<12 | 9<<4 | Rm; }
inline int COOP(int cond, int opcode_1, int CRn, int CRd, int cp_num, int opcode_2, int CRm)
{ return cond<<28 | 0xe<<24 | opcode_1<<20 | CRn<<16 | CRd<<12 | cp_num<<8 | opcode_2<<5 | CRm; }
inline int COXFER(int cond, int P, int U, int N, int W, int L, int Rn, int CRd, int cp_num, int offset)
{ return cond<<28 | 0x6<<25 | P<<24 | U<<23 | N<<22 | W<<21 | L<<20 | Rn<<16 | CRd<<12 | cp_num<<8 | (offset&0xff); }
inline int COREG(int cond, int opcode_1, int L, int CRn, int Rd, int cp_num, int opcode_2, int CRm)
{ return cond<<28 | 0xe<<24 | opcode_1<<21 | L<<20 | CRn<<16 | Rd<<12 | cp_num<<8 | opcode_2<<5 | 1<<4 | CRm; }
inline int COREG2(int cond, int L, int Rn, int Rd, int cp_num, int opcode, int CRm)
{ return cond<<28 | 0xc4<<20 | L<<20 | Rn<<16 | Rd<<12 | cp_num<<8 | opcode<<4 | CRm;}
// FIELD CALCULATORS
inline int calcU(int imm) { return imm >= 0 ? 1 : 0; }
// INSTRUCTIONS
// The "cond" and "S" fields are set using the SETCOND() and SETS() functions
inline int b(int offset) { return BRANCH(AL, 0, offset); }
inline int bl(int offset) { return BRANCH(AL, 1, offset); }
inline int bx(int Rm) { return BRANCHX(AL, 0, Rm); }
inline int blx(int Rm) { return BRANCHX(AL, 1, Rm); }
inline int swi(int imm) { return SWI(AL, imm); }
inline int and_(int Rd, int Rn, int Rm, int Sh=0, int shift=0) { return DATA(AL, 0x0, 0, Rn, Rd, shift, Sh, Rm); }
inline int eor(int Rd, int Rn, int Rm, int Sh=0, int shift=0) { return DATA(AL, 0x1, 0, Rn, Rd, shift, Sh, Rm); }
inline int sub(int Rd, int Rn, int Rm, int Sh=0, int shift=0) { return DATA(AL, 0x2, 0, Rn, Rd, shift, Sh, Rm); }
inline int rsb(int Rd, int Rn, int Rm, int Sh=0, int shift=0) { return DATA(AL, 0x3, 0, Rn, Rd, shift, Sh, Rm); }
inline int add(int Rd, int Rn, int Rm, int Sh=0, int shift=0) { return DATA(AL, 0x4, 0, Rn, Rd, shift, Sh, Rm); }
inline int adc(int Rd, int Rn, int Rm, int Sh=0, int shift=0) { return DATA(AL, 0x5, 0, Rn, Rd, shift, Sh, Rm); }
inline int sbc(int Rd, int Rn, int Rm, int Sh=0, int shift=0) { return DATA(AL, 0x6, 0, Rn, Rd, shift, Sh, Rm); }
inline int rsc(int Rd, int Rn, int Rm, int Sh=0, int shift=0) { return DATA(AL, 0x7, 0, Rn, Rd, shift, Sh, Rm); }
inline int tst(int Rn, int Rm, int Sh=0, int shift=0) { return DATA(AL, 0x8, 1, Rn, 0, shift, Sh, Rm); }
inline int teq(int Rn, int Rm, int Sh=0, int shift=0) { return DATA(AL, 0x9, 1, Rn, 0, shift, Sh, Rm); }
inline int cmp(int Rn, int Rm, int Sh=0, int shift=0) { return DATA(AL, 0xa, 1, Rn, 0, shift, Sh, Rm); }
inline int cmn(int Rn, int Rm, int Sh=0, int shift=0) { return DATA(AL, 0xb, 1, Rn, 0, shift, Sh, Rm); }
inline int orr(int Rd, int Rn, int Rm, int Sh=0, int shift=0) { return DATA(AL, 0xc, 0, Rn, Rd, shift, Sh, Rm); }
inline int mov(int Rd, int Rm, int Sh=0, int shift=0) { return DATA(AL, 0xd, 0, 0, Rd, shift, Sh, Rm); }
inline int bic(int Rd, int Rn, int Rm, int Sh=0, int shift=0) { return DATA(AL, 0xe, 0, Rn, Rd, shift, Sh, Rm); }
inline int mvn(int Rd, int Rm, int Sh=0, int shift=0) { return DATA(AL, 0xf, 0, 0, Rd, shift, Sh, Rm); }
inline int andi(int Rd, int Rn, int imm, int rot=0) { return DATAI(AL, 0x0, 0, Rn, Rd, rot, imm); }
inline int eori(int Rd, int Rn, int imm, int rot=0) { return DATAI(AL, 0x1, 0, Rn, Rd, rot, imm); }
inline int subi(int Rd, int Rn, int imm, int rot=0) { return DATAI(AL, 0x2, 0, Rn, Rd, rot, imm); }
inline int rsbi(int Rd, int Rn, int imm, int rot=0) { return DATAI(AL, 0x3, 0, Rn, Rd, rot, imm); }
inline int addi(int Rd, int Rn, int imm, int rot=0) { return DATAI(AL, 0x4, 0, Rn, Rd, rot, imm); }
inline int adci(int Rd, int Rn, int imm, int rot=0) { return DATAI(AL, 0x5, 0, Rn, Rd, rot, imm); }
inline int bici(int Rd, int Rn, int imm, int rot=0) { return DATAI(AL, 0xe, 0, Rn, Rd, rot, imm); }
inline int cmpi(int Rn, int imm, int rot=0) { return DATAI(AL, 0xa, 1, Rn, 0, rot, imm); }
inline int orri(int Rd, int Rn, int imm, int rot=0) { return DATAI(AL, 0xc, 0, Rn, Rd, rot, imm); }
inline int movi(int Rd, int imm, int rot=0) { return DATAI(AL, 0xd, 0, 0, Rd, rot, imm); }
inline int orrsh(int Rd, int Rn, int Rm, int Rs, int Sh) { return DATAS(AL, 0xc, 0, Rn, Rd, Rs, Sh, Rm); }
inline int movsh(int Rd, int Rm, int Rs, int Sh) { return DATAS(AL, 0xd, 0, 0, Rd, Rs, Sh, Rm); }
inline int mul(int Rd, int Rm, int Rs) { return MULTIPLY(AL, 0, 0, Rd, 0, Rs, Rm); }
inline int mla(int Rd, int Rm, int Rs, int Rn) { return MULTIPLY(AL, 1, 0, Rd, Rn, Rs, Rm); }
inline int umull(int RdLo, int RdHi, int Rm, int Rs) { return MULTIPLY(AL, 4, 0, RdHi, RdLo, Rs, Rm); }
inline int umlal(int RdLo, int RdHi, int Rm, int Rs) { return MULTIPLY(AL, 5, 0, RdHi, RdLo, Rs, Rm); }
inline int smull(int RdLo, int RdHi, int Rm, int Rs) { return MULTIPLY(AL, 6, 0, RdHi, RdLo, Rs, Rm); }
inline int smlal(int RdLo, int RdHi, int Rm, int Rs) { return MULTIPLY(AL, 7, 0, RdHi, RdLo, Rs, Rm); }
inline int ldr(int Rd, int Rn, int Rm, int W=0) { return XFER(AL, 1, 1, 0, W, 1, Rn, Rd, 0, 0, Rm); }
inline int ldri(int Rd, int Rn, int imm, int W=0) { return XFERI(AL, 1, calcU(imm), 0, W, 1, Rn, Rd, abs(imm)); }
inline int ldrb(int Rd, int Rn, int Rm) { return XFER(AL, 1, 1, 1, 0, 1, Rn, Rd, 0, 0, Rm); }
inline int ldrbi(int Rd, int Rn, int imm) { return XFERI(AL, 1, calcU(imm), 1, 0, 1, Rn, Rd, abs(imm)); }
inline int str(int Rd, int Rn, int Rm, int W=0) { return XFER(AL, 1, 1, 0, W, 0, Rn, Rd, 0, 0, Rm); }
inline int stri(int Rd, int Rn, int imm, int W=0) { return XFERI(AL, 1, calcU(imm), 0, W, 0, Rn, Rd, abs(imm)); }
inline int strb(int Rd, int Rn, int Rm) { return XFER(AL, 1, 1, 1, 0, 0, Rn, Rd, 0, 0, Rm); }
inline int strbi(int Rd, int Rn, int imm) { return XFERI(AL, 1, calcU(imm), 1, 0, 0, Rn, Rd, abs(imm)); }
inline int ldrh(int Rd, int Rn, int Rm) { return XFER2(AL, 1, 1, 0, 1, Rn, Rd, 0, 1, Rm); }
inline int ldrhi(int Rd, int Rn, int imm) { return XFER2I(AL, 1, calcU(imm), 0, 1, Rn, Rd, abs(imm)>>4 & 0xf, 0, 1, abs(imm)&0xf); }
inline int strh(int Rd, int Rn, int Rm) { return XFER2(AL, 1, 1, 0, 0, Rn, Rd, 0, 1, Rm); }
inline int strhi(int Rd, int Rn, int imm) { return XFER2I(AL, 1, calcU(imm), 0, 0, Rn, Rd, abs(imm)>>4 & 0xf, 0, 1, abs(imm)&0xf); }
inline int ldrsh(int Rd, int Rn, int Rm) { return XFER2(AL, 1, 1, 0, 1, Rn, Rd, 1, 1, Rm); }
inline int ldrshi(int Rd, int Rn, int imm) { return XFER2I(AL, 1, calcU(imm), 0, 1, Rn, Rd, abs(imm)>>4 & 0xf, 1, 1, abs(imm)&0xf); }
inline int ldrsb(int Rd, int Rn, int Rm) { return XFER2(AL, 1, 1, 0, 1, Rn, Rd, 1, 0, Rm); }
inline int ldrsbi(int Rd, int Rn, int imm) { return XFER2I(AL, 1, calcU(imm), 0, 1, Rn, Rd, abs(imm)>>4 & 0xf, 1, 0, abs(imm)&0xf); }
inline int pop(int Rd) { return XFERI(AL, 0, 1, 0, 0, 1, 13, Rd, 4); }
inline int ldmfd(int Rn, int rlist) { return BLOCKXFER(AL, 0, 1, 0, 1, 1, Rn, rlist); }
inline int stmfd(int Rn, int rlist) { return BLOCKXFER(AL, 1, 0, 0, 1, 0, Rn, rlist); }
inline int swp(int Rd, int Rm, int Rn) { return SWAP(AL, 0, Rn, Rd, Rm); }
inline int swpb(int Rd, int Rm, int Rn) { return SWAP(AL, 1, Rn, Rd, Rm); }
// COPROCESSOR INSTRUCTIONS
inline int cdp(int coproc, int opcode_1, int CRd, int CRn, int CRm, int opcode_2) { return COOP(AL, opcode_1, CRn, CRd, coproc, opcode_2, CRm); }
inline int mcr(int coproc, int opcode_1, int Rd, int CRn, int CRm, int opcode_2=0) { return COREG(AL, opcode_1, 0, CRn, Rd, coproc, opcode_2, CRm); }
inline int mcrr(int coproc, int opcode, int Rd, int Rn, int CRm) { return COREG2(AL, 0, Rn, Rd, coproc, opcode, CRm); }
inline int mrc(int coproc, int opcode_1, int Rd, int CRn, int CRm, int opcode_2=0) { return COREG(AL, opcode_1, 1, CRn, Rd, coproc, opcode_2, CRm); }
inline int mrrc(int coproc, int opcode, int Rd, int Rn, int CRm) { return COREG2(AL, 1, Rn, Rd, coproc, opcode, CRm); }
inline int ldc(int coproc, int CRd, int Rn, int offset=0, int W=0) { return COXFER(AL, 1, 1, 0, W, 1, Rn, CRd, coproc, offset); }
inline int ldcl(int coproc, int CRd, int Rn, int offset=0, int W=0) { return COXFER(AL, 1, 1, 1, W, 1, Rn, CRd, coproc, offset); }
inline int stc(int coproc, int CRd, int Rn, int offset=0, int W=0) { return COXFER(AL, 1, 1, 0, W, 0, Rn, CRd, coproc, offset); }
inline int stcl(int coproc, int CRd, int Rn, int offset=0, int W=0) { return COXFER(AL, 1, 1, 1, W, 0, Rn, CRd, coproc, offset); }
// VFP FLOATING-POINT INSTRUCTIONS
inline int fmacs(int Sd, int Sn, int Sm) { return COOP(AL, (Sd&1)<<2, Sn>>1, Sd>>1, 10, (Sn&1)<<2|(Sm&1), Sm>>1); }
inline int fnmacs(int Sd, int Sn, int Sm) { return COOP(AL, (Sd&1)<<2, Sn>>1, Sd>>1, 10, (Sn&1)<<2|(Sm&1)|2, Sm>>1); }
inline int fmscs(int Sd, int Sn, int Sm) { return COOP(AL, (Sd&1)<<2|1, Sn>>1, Sd>>1, 10, (Sn&1)<<2|(Sm&1), Sm>>1); }
inline int fnmscs(int Sd, int Sn, int Sm) { return COOP(AL, (Sd&1)<<2|1, Sn>>1, Sd>>1, 10, (Sn&1)<<2|(Sm&1)|2, Sm>>1); }
inline int fmuls(int Sd, int Sn, int Sm) { return COOP(AL, (Sd&1)<<2|2, Sn>>1, Sd>>1, 10, (Sn&1)<<2|(Sm&1), Sm>>1); }
inline int fnmuls(int Sd, int Sn, int Sm) { return COOP(AL, (Sd&1)<<2|2, Sn>>1, Sd>>1, 10, (Sn&1)<<2|(Sm&1)|2, Sm>>1); }
inline int fadds(int Sd, int Sn, int Sm) { return COOP(AL, (Sd&1)<<2|3, Sn>>1, Sd>>1, 10, (Sn&1)<<2|(Sm&1), Sm>>1); }
inline int fsubs(int Sd, int Sn, int Sm) { return COOP(AL, (Sd&1)<<2|3, Sn>>1, Sd>>1, 10, (Sn&1)<<2|(Sm&1)|2, Sm>>1); }
inline int fdivs(int Sd, int Sn, int Sm) { return COOP(AL, (Sd&1)<<2|8, Sn>>1, Sd>>1, 10, (Sn&1)<<2|(Sm&1), Sm>>1); }
inline int fmacd(int Dd, int Dn, int Dm) { return COOP(AL, 0, Dn, Dd, 11, 0, Dm); }
inline int fnmacd(int Dd, int Dn, int Dm) { return COOP(AL, 0, Dn, Dd, 11, 2, Dm); }
inline int fmscd(int Dd, int Dn, int Dm) { return COOP(AL, 1, Dn, Dd, 11, 0, Dm); }
inline int fnmscd(int Dd, int Dn, int Dm) { return COOP(AL, 1, Dn, Dd, 11, 2, Dm); }
inline int fmuld(int Dd, int Dn, int Dm) { return COOP(AL, 2, Dn, Dd, 11, 0, Dm); }
inline int fnmuld(int Dd, int Dn, int Dm) { return COOP(AL, 2, Dn, Dd, 11, 2, Dm); }
inline int faddd(int Dd, int Dn, int Dm) { return COOP(AL, 3, Dn, Dd, 11, 0, Dm); }
inline int fsubd(int Dd, int Dn, int Dm) { return COOP(AL, 3, Dn, Dd, 11, 2, Dm); }
inline int fdivd(int Dd, int Dn, int Dm) { return COOP(AL, 8, Dn, Dd, 11, 0, Dm); }
inline int fcpys(int Sd, int Sm) { return COOP(AL, 0xb|(Sd&1)<<2, 0, Sd>>1, 10, 2|(Sm&1), Sm>>1); }
inline int fabss(int Sd, int Sm) { return COOP(AL, 0xb|(Sd&1)<<2, 0, Sd>>1, 10, 6|(Sm&1), Sm>>1); }
inline int fnegs(int Sd, int Sm) { return COOP(AL, 0xb|(Sd&1)<<2, 1, Sd>>1, 10, 2|(Sm&1), Sm>>1); }
inline int fsqrts(int Sd, int Sm) { return COOP(AL, 0xb|(Sd&1)<<2, 1, Sd>>1, 10, 6|(Sm&1), Sm>>1); }
inline int fcmps(int Sd, int Sm) { return COOP(AL, 0xb|(Sd&1)<<2, 4, Sd>>1, 10, 2|(Sm&1), Sm>>1); }
inline int fcmpes(int Sd, int Sm) { return COOP(AL, 0xb|(Sd&1)<<2, 4, Sd>>1, 10, 6|(Sm&1), Sm>>1); }
inline int fcmpzs(int Sd) { return COOP(AL, 0xb|(Sd&1)<<2, 5, Sd>>1, 10, 2, 0); }
inline int fcmpezs(int Sd) { return COOP(AL, 0xb|(Sd&1)<<2, 5, Sd>>1, 10, 6, 0); }
inline int fcvtds(int Dd, int Sm) { return COOP(AL, 0xb, 7, Dd, 10, 6|(Sm&1), Sm>>1); }
inline int fuitos(int Sd, int Sm) { return COOP(AL, 0xb|(Sd&1)<<2, 8, Sd>>1, 10, 2|(Sm&1), Sm>>1); }
inline int fsitos(int Sd, int Sm) { return COOP(AL, 0xb|(Sd&1)<<2, 8, Sd>>1, 10, 6|(Sm&1), Sm>>1); }
inline int ftouis(int Sd, int Sm) { return COOP(AL, 0xb|(Sd&1)<<2, 0xc, Sd>>1, 10, 2|(Sm&1), Sm>>1); }
inline int ftouizs(int Sd, int Sm) { return COOP(AL, 0xb|(Sd&1)<<2, 0xc, Sd>>1, 10, 6|(Sm&1), Sm>>1); }
inline int ftosis(int Sd, int Sm) { return COOP(AL, 0xb|(Sd&1)<<2, 0xd, Sd>>1, 10, 2|(Sm&1), Sm>>1); }
inline int ftosizs(int Sd, int Sm) { return COOP(AL, 0xb|(Sd&1)<<2, 0xd, Sd>>1, 10, 6|(Sm&1), Sm>>1); }
inline int fcpyd(int Dd, int Dm) { return COOP(AL, 0xb, 0, Dd, 11, 2, Dm); }
inline int fabsd(int Dd, int Dm) { return COOP(AL, 0xb, 0, Dd, 11, 6, Dm); }
inline int fnegd(int Dd, int Dm) { return COOP(AL, 0xb, 1, Dd, 11, 2, Dm); }
inline int fsqrtd(int Dd, int Dm) { return COOP(AL, 0xb, 1, Dd, 11, 6, Dm); }
inline int fcmpd(int Dd, int Dm) { return COOP(AL, 0xb, 4, Dd, 11, 2, Dm); }
inline int fcmped(int Dd, int Dm) { return COOP(AL, 0xb, 4, Dd, 11, 6, Dm); }
inline int fcmpzd(int Dd) { return COOP(AL, 0xb, 5, Dd, 11, 2, 0); }
inline int fcmpezd(int Dd) { return COOP(AL, 0xb, 5, Dd, 11, 6, 0); }
inline int fcvtsd(int Sd, int Dm) { return COOP(AL, 0xb|(Sd&1)<<2, 7, Sd>>1, 11, 6, Dm); }
inline int fuitod(int Dd, int Sm) { return COOP(AL, 0xb, 8, Dd, 11, 2|(Sm&1), Sm>>1); }
inline int fsitod(int Dd, int Sm) { return COOP(AL, 0xb, 8, Dd, 11, 6|(Sm&1), Sm>>1); }
inline int ftouid(int Sd, int Dm) { return COOP(AL, 0xb|(Sd&1)<<2, 0xc, Sd>>1, 11, 2, Dm); }
inline int ftouizd(int Sd, int Dm) { return COOP(AL, 0xb|(Sd&1)<<2, 0xc, Sd>>1, 11, 6, Dm); }
inline int ftosid(int Sd, int Dm) { return COOP(AL, 0xb|(Sd&1)<<2, 0xd, Sd>>1, 11, 2, Dm); }
inline int ftosizd(int Sd, int Dm) { return COOP(AL, 0xb|(Sd&1)<<2, 0xd, Sd>>1, 11, 6, Dm); }
inline int fldms(int Rn, int Sd, int count) { return COXFER(AL, 0, 1, Sd&1, 0, 1, Rn, Sd>>1, 10, count); }
inline int fldmd(int Rn, int Dd, int count) { return COXFER(AL, 0, 1, 0, 0, 1, Rn, Dd, 11, count<<1); }
inline int fldmx(int Rn, int Dd, int count) { return COXFER(AL, 0, 1, 0, 0, 1, Rn, Dd, 11, count<<1|1); }
inline int fstms(int Rn, int Sd, int count) { return COXFER(AL, 0, 1, Sd&1, 0, 0, Rn, Sd>>1, 10, count); }
inline int fstmd(int Rn, int Dd, int count) { return COXFER(AL, 0, 1, 0, 0, 0, Rn, Dd, 11, count<<1); }
inline int fstmx(int Rn, int Dd, int count) { return COXFER(AL, 0, 1, 0, 0, 0, Rn, Dd, 11, count<<1|1); }
inline int flds(int Sd, int Rn, int offset=0) { return COXFER(AL, 1, 1, Sd&1, 0, 1, Rn, Sd>>1, 10, offset); };
inline int fldd(int Dd, int Rn, int offset=0) { return COXFER(AL, 1, 1, 0, 0, 1, Rn, Dd, 11, offset); };
inline int fsts(int Sd, int Rn, int offset=0) { return COXFER(AL, 1, 1, Sd&1, 0, 0, Rn, Sd>>1, 10, offset); };
inline int fstd(int Dd, int Rn, int offset=0) { return COXFER(AL, 1, 1, 0, 0, 0, Rn, Dd, 11, offset); };
inline int fmsr(int Sn, int Rd) { return mcr(10, 0, Rd, Sn>>1, 0, (Sn&1)<<2); }
inline int fmrs(int Rd, int Sn) { return mrc(10, 0, Rd, Sn>>1, 0, (Sn&1)<<2); }
inline int fmdlr(int Dn, int Rd) { return mcr(11, 0, Rd, Dn, 0); }
inline int fmrdl(int Rd, int Dn) { return mrc(11, 0, Rd, Dn, 0); }
inline int fmdhr(int Dn, int Rd) { return mcr(11, 1, Rd, Dn, 0); }
inline int fmrdh(int Rd, int Dn) { return mrc(11, 1, Rd, Dn, 0); }
inline int fmxr(int reg, int Rd) { return mcr(10, 7, Rd, reg, 0); }
inline int fmrx(int Rd, int reg) { return mrc(10, 7, Rd, reg, 0); }
inline int fmsrr(int Sm, int Rd, int Rn) { return mcrr(10, 1 | ((Sm&1)<<1), Rd, Rn, Sm>>1); }
inline int fmrrs(int Rd, int Rn, int Sm) { return mrrc(10, 1 | ((Sm&1)<<1), Rd, Rn, Sm>>1); }
inline int fmdrr(int Dm, int Rd, int Rn) { return mcrr(11, 1, Rd, Rn, Dm); }
inline int fmrrd(int Rd, int Rn, int Dm) { return mrrc(11, 1, Rd, Rn, Dm); }
// FLAG SETTERS
inline int SETCOND(int ins, int cond) { return ((ins&0x0fffffff) | (cond<<28)); }
inline int SETS(int ins) { return ins | 1<<20; }
// PSEUDO-INSTRUCTIONS
inline int nop() { return mov(0, 0); }
inline int lsl(int Rd, int Rm, int Rs) { return movsh(Rd, Rm, Rs, LSL); }
inline int lsli(int Rd, int Rm, int imm) { return mov(Rd, Rm, LSL, imm); }
inline int lsr(int Rd, int Rm, int Rs) { return movsh(Rd, Rm, Rs, LSR); }
inline int lsri(int Rd, int Rm, int imm) { return mov(Rd, Rm, LSR, imm); }
inline int asr(int Rd, int Rm, int Rs) { return movsh(Rd, Rm, Rs, ASR); }
inline int asri(int Rd, int Rm, int imm) { return mov(Rd, Rm, ASR, imm); }
inline int ror(int Rd, int Rm, int Rs) { return movsh(Rd, Rm, Rs, ROR); }
inline int beq(int offset) { return SETCOND(b(offset), EQ); }
inline int bne(int offset) { return SETCOND(b(offset), NE); }
inline int bls(int offset) { return SETCOND(b(offset), LS); }
inline int bhi(int offset) { return SETCOND(b(offset), HI); }
inline int blt(int offset) { return SETCOND(b(offset), LT); }
inline int bgt(int offset) { return SETCOND(b(offset), GT); }
inline int ble(int offset) { return SETCOND(b(offset), LE); }
inline int bge(int offset) { return SETCOND(b(offset), GE); }
inline int blo(int offset) { return SETCOND(b(offset), CC); }
inline int bhs(int offset) { return SETCOND(b(offset), CS); }
<<<<<<< HEAD
inline int bpl(int offset) { return SETCOND(b(offset), PL); }
inline int fmstat() { return fmrx(15, FPSCR); }
// HARDWARE FLAGS
bool vfpSupported() {
  return true; // TODO
}

=======
inline int bkpt() { return 0xe1200070; } // todo: macro-ify
>>>>>>> 0addd8c8
}

const uint64_t MASK_LO32 = 0xffffffff;
const unsigned MASK_LO16 = 0xffff;
const unsigned MASK_LO8  = 0xff;
inline unsigned lo32(int64_t i) { return (unsigned)(i&MASK_LO32); }
inline unsigned hi32(int64_t i) { return (unsigned)(i>>32); }
inline unsigned lo16(int64_t i) { return (unsigned)(i&MASK_LO16); }
inline unsigned hi16(int64_t i) { return lo16(i>>16); }
inline unsigned lo8(int64_t i) { return (unsigned)(i&MASK_LO8); }
inline unsigned hi8(int64_t i) { return lo8(i>>8); }

inline int ha16(int32_t i) { 
  return ((i >> 16) + ((i & 0x8000) ? 1 : 0)) & 0xffff;
}
inline int unha16(int32_t high, int32_t low) {
  return ((high - ((low & 0x8000) ? 1 : 0)) << 16) | low; 
}

inline bool isInt8(target_intptr_t v) { return v == static_cast<int8_t>(v); }
inline bool isInt16(target_intptr_t v) { return v == static_cast<int16_t>(v); }
inline bool isInt24(target_intptr_t v) { return v == (v & 0xffffff); }
inline bool isInt32(target_intptr_t v) { return v == static_cast<int32_t>(v); }
inline int carry16(target_intptr_t v) { return static_cast<int16_t>(v) < 0 ? 1 : 0; }

inline bool isOfWidth(int64_t i, int size) { return static_cast<uint64_t>(i) >> size == 0; }
inline bool isOfWidth(int i, int size) { return static_cast<unsigned>(i) >> size == 0; }

const int N_GPRS = 16;
const int N_FPRS = 16;
const uint32_t GPR_MASK = 0xffff;
const uint32_t FPR_MASK = 0xffff0000;

inline bool isFpr(Assembler::Register* reg) {
  return reg->low >= N_GPRS;
}

inline int toFpr(Assembler::Register* reg) {
  return reg->low - N_GPRS;
}

const unsigned FrameHeaderSize = 1;

const unsigned StackAlignmentInBytes = 8;
const unsigned StackAlignmentInWords
= StackAlignmentInBytes / TargetBytesPerWord;

const int ThreadRegister = 8;
const int StackRegister = 13;
const int LinkRegister = 14;
const int ProgramCounter = 15;

const int32_t PoolOffsetMask = 0xFFF;

const bool DebugPool = false;

class Context;
class MyBlock;
class PoolOffset;
class PoolEvent;

void
resolve(MyBlock*);

unsigned
padding(MyBlock*, unsigned);

class MyBlock: public Assembler::Block {
 public:
  MyBlock(Context* context, unsigned offset):
    context(context), next(0), poolOffsetHead(0), poolOffsetTail(0),
    lastPoolOffsetTail(0), poolEventHead(0), poolEventTail(0),
    lastEventOffset(0), offset(offset), start(~0), size(0)
  { }

  virtual unsigned resolve(unsigned start, Assembler::Block* next) {
    this->start = start;
    this->next = static_cast<MyBlock*>(next);

    ::resolve(this);

    return start + size + padding(this, size);
  }

  Context* context;
  MyBlock* next;
  PoolOffset* poolOffsetHead;
  PoolOffset* poolOffsetTail;
  PoolOffset* lastPoolOffsetTail;
  PoolEvent* poolEventHead;
  PoolEvent* poolEventTail;
  unsigned lastEventOffset;
  unsigned offset;
  unsigned start;
  unsigned size;
};

class Task;
class ConstantPoolEntry;

class Context {
 public:
  Context(System* s, Allocator* a, Zone* zone):
    s(s), zone(zone), client(0), code(s, a, 1024), tasks(0), result(0),
    firstBlock(new(zone) MyBlock(this, 0)),
    lastBlock(firstBlock), poolOffsetHead(0), poolOffsetTail(0),
    constantPool(0), constantPoolCount(0)
  { }

  System* s;
  Zone* zone;
  Assembler::Client* client;
  Vector code;
  Task* tasks;
  uint8_t* result;
  MyBlock* firstBlock;
  MyBlock* lastBlock;
  PoolOffset* poolOffsetHead;
  PoolOffset* poolOffsetTail;
  ConstantPoolEntry* constantPool;
  unsigned constantPoolCount;
};

class Task {
 public:
  Task(Task* next): next(next) { }

  virtual void run(Context* c) = 0;

  Task* next;
};

typedef void (*OperationType)(Context*);

typedef void (*UnaryOperationType)(Context*, unsigned, Assembler::Operand*);

typedef void (*BinaryOperationType)
(Context*, unsigned, Assembler::Operand*, unsigned, Assembler::Operand*);

typedef void (*TernaryOperationType)
(Context*, unsigned, Assembler::Operand*, Assembler::Operand*,
 Assembler::Operand*);

typedef void (*BranchOperationType)
(Context*, TernaryOperation, unsigned, Assembler::Operand*,
 Assembler::Operand*, Assembler::Operand*);

class ArchitectureContext {
 public:
  ArchitectureContext(System* s): s(s) { }

  System* s;
  OperationType operations[OperationCount];
  UnaryOperationType unaryOperations[UnaryOperationCount
                                     * OperandTypeCount];
  BinaryOperationType binaryOperations
  [BinaryOperationCount * OperandTypeCount * OperandTypeCount];
  TernaryOperationType ternaryOperations
  [NonBranchTernaryOperationCount * OperandTypeCount];
  BranchOperationType branchOperations
  [BranchOperationCount * OperandTypeCount * OperandTypeCount];
};

inline void NO_RETURN
abort(Context* c)
{
  abort(c->s);
}

inline void NO_RETURN
abort(ArchitectureContext* c)
{
  abort(c->s);
}

#ifndef NDEBUG
inline void
assert(Context* c, bool v)
{
  assert(c->s, v);
}

inline void
assert(ArchitectureContext* c, bool v)
{
  assert(c->s, v);
}
#endif // not NDEBUG

inline void
expect(Context* c, bool v)
{
  expect(c->s, v);
}

class Offset: public Promise {
 public:
  Offset(Context* c, MyBlock* block, unsigned offset, bool forTrace):
    c(c), block(block), offset(offset), forTrace(forTrace)
  { }

  virtual bool resolved() {
    return block->start != static_cast<unsigned>(~0);
  }
  
  virtual int64_t value() {
    assert(c, resolved());

    unsigned o = offset - block->offset;
    return block->start + padding
      (block, forTrace ? o - TargetBytesPerWord : o) + o;
  }

  Context* c;
  MyBlock* block;
  unsigned offset;
  bool forTrace;
};

Promise*
offset(Context* c, bool forTrace = false)
{
  return new(c->zone) Offset(c, c->lastBlock, c->code.length(), forTrace);
}

bool
bounded(int right, int left, int32_t v)
{
  return ((v << left) >> left) == v and ((v >> right) << right) == v;
}

void*
updateOffset(System* s, uint8_t* instruction, int64_t value)
{
  // ARM's PC is two words ahead, and branches drop the bottom 2 bits.
  int32_t v = (reinterpret_cast<uint8_t*>(value) - (instruction + 8)) >> 2;

  int32_t mask;
  expect(s, bounded(0, 8, v));
  mask = 0xFFFFFF;

  int32_t* p = reinterpret_cast<int32_t*>(instruction);
  *p = (v & mask) | ((~mask) & *p);

  return instruction + 4;
}

class OffsetListener: public Promise::Listener {
 public:
  OffsetListener(System* s, uint8_t* instruction):
    s(s),
    instruction(instruction)
  { }

  virtual bool resolve(int64_t value, void** location) {
    void* p = updateOffset(s, instruction, value);
    if (location) *location = p;
    return false;
  }

  System* s;
  uint8_t* instruction;
};

class OffsetTask: public Task {
 public:
  OffsetTask(Task* next, Promise* promise, Promise* instructionOffset):
    Task(next),
    promise(promise),
    instructionOffset(instructionOffset)
  { }

  virtual void run(Context* c) {
    if (promise->resolved()) {
      updateOffset
        (c->s, c->result + instructionOffset->value(), promise->value());
    } else {
      new (promise->listen(sizeof(OffsetListener)))
        OffsetListener(c->s, c->result + instructionOffset->value());
    }
  }

  Promise* promise;
  Promise* instructionOffset;
};

void
appendOffsetTask(Context* c, Promise* promise, Promise* instructionOffset)
{
  c->tasks = new(c->zone) OffsetTask(c->tasks, promise, instructionOffset);
}

inline unsigned
index(ArchitectureContext*, UnaryOperation operation, OperandType operand)
{
  return operation + (UnaryOperationCount * operand);
}

inline unsigned
index(ArchitectureContext*,
      BinaryOperation operation,
      OperandType operand1,
      OperandType operand2)
{
  return operation
    + (BinaryOperationCount * operand1)
    + (BinaryOperationCount * OperandTypeCount * operand2);
}

bool
isBranch(TernaryOperation op)
{
  return op > FloatMin;
}

bool
isFloatBranch(TernaryOperation op)
{
  return op > JumpIfNotEqual;
}

inline unsigned
index(ArchitectureContext* c UNUSED,
      TernaryOperation operation,
      OperandType operand1)
{
  assert(c, not isBranch(operation));

  return operation + (NonBranchTernaryOperationCount * operand1);
}

unsigned
branchIndex(ArchitectureContext* c UNUSED, OperandType operand1,
            OperandType operand2)
{
  return operand1 + (OperandTypeCount * operand2);
}

// BEGIN OPERATION COMPILERS

using namespace isa;

// shortcut functions
inline void emit(Context* con, int code) { con->code.append4(code); }

inline int newTemp(Context* con) {
  return con->client->acquireTemporary();
}

inline int newTemp(Context* con, unsigned mask) {
  return con->client->acquireTemporary(mask);
}

inline void freeTemp(Context* con, int r) {
  con->client->releaseTemporary(r);
}

inline int64_t getValue(Assembler::Constant* c) {
  return c->value->value();
}

inline Assembler::Register makeTemp(Context* con) {
  Assembler::Register tmp(newTemp(con));
  return tmp;
}

inline Assembler::Register makeTemp64(Context* con) {
  Assembler::Register tmp(newTemp(con), newTemp(con));
  return tmp;
}

inline void freeTemp(Context* con, const Assembler::Register& tmp) {
  if (tmp.low != NoRegister) freeTemp(con, tmp.low);
  if (tmp.high != NoRegister) freeTemp(con, tmp.high);
}

inline void
write4(uint8_t* dst, uint32_t v)
{
  memcpy(dst, &v, 4);
}

void shiftLeftR(Context* con, unsigned size, Assembler::Register* a, Assembler::Register* b, Assembler::Register* t)
{
  if (size == 8) {
    int tmp1 = newTemp(con), tmp2 = newTemp(con);
    emit(con, lsl(tmp1, b->high, a->low));
    emit(con, rsbi(tmp2, a->low, 32));
    emit(con, orrsh(tmp1, tmp1, b->low, tmp2, LSR));
    emit(con, SETS(subi(t->high, a->low, 32)));
    emit(con, SETCOND(mov(t->high, tmp1), MI));
    emit(con, SETCOND(lsl(t->high, b->low, t->high), PL));
    emit(con, lsl(t->low, b->low, a->low));
    freeTemp(con, tmp1); freeTemp(con, tmp2);
  } else {
    emit(con, lsl(t->low, b->low, a->low));
  }
}

void shiftLeftC(Context* con, unsigned size UNUSED, Assembler::Constant* a, Assembler::Register* b, Assembler::Register* t)
{
  assert(con, size == TargetBytesPerWord);
  emit(con, lsli(t->low, b->low, getValue(a)));
}

void shiftRightR(Context* con, unsigned size, Assembler::Register* a, Assembler::Register* b, Assembler::Register* t)
{
  if (size == 8) {
    int tmp1 = newTemp(con), tmp2 = newTemp(con);
    emit(con, lsr(tmp1, b->low, a->low));
    emit(con, rsbi(tmp2, a->low, 32));
    emit(con, orrsh(tmp1, tmp1, b->high, tmp2, LSL));
    emit(con, SETS(subi(t->low, a->low, 32)));
    emit(con, SETCOND(mov(t->low, tmp1), MI));
    emit(con, SETCOND(asr(t->low, b->high, t->low), PL));
    emit(con, asr(t->high, b->high, a->low));
    freeTemp(con, tmp1); freeTemp(con, tmp2);
  } else {
    emit(con, asr(t->low, b->low, a->low));
  }
}

void shiftRightC(Context* con, unsigned size UNUSED, Assembler::Constant* a, Assembler::Register* b, Assembler::Register* t)
{
  assert(con, size == TargetBytesPerWord);
  emit(con, asri(t->low, b->low, getValue(a)));
}

void unsignedShiftRightR(Context* con, unsigned size, Assembler::Register* a, Assembler::Register* b, Assembler::Register* t)
{
  emit(con, lsr(t->low, b->low, a->low));
  if (size == 8) {
    int tmpHi = newTemp(con), tmpLo = newTemp(con);
    emit(con, SETS(rsbi(tmpHi, a->low, 32)));
    emit(con, lsl(tmpLo, b->high, tmpHi));
    emit(con, orr(t->low, t->low, tmpLo));
    emit(con, addi(tmpHi, a->low, -32));
    emit(con, lsr(tmpLo, b->high, tmpHi));
    emit(con, orr(t->low, t->low, tmpLo));
    emit(con, lsr(t->high, b->high, a->low));
    freeTemp(con, tmpHi); freeTemp(con, tmpLo);
  }
}

void unsignedShiftRightC(Context* con, unsigned size UNUSED, Assembler::Constant* a, Assembler::Register* b, Assembler::Register* t)
{
  assert(con, size == TargetBytesPerWord);
  emit(con, lsri(t->low, b->low, getValue(a)));
}

class ConstantPoolEntry: public Promise {
 public:
  ConstantPoolEntry(Context* c, Promise* constant, ConstantPoolEntry* next,
                    Promise* callOffset):
    c(c), constant(constant), next(next), callOffset(callOffset),
    address(0)
  { }

  virtual int64_t value() {
    assert(c, resolved());

    return reinterpret_cast<int64_t>(address);
  }

  virtual bool resolved() {
    return address != 0;
  }

  Context* c;
  Promise* constant;
  ConstantPoolEntry* next;
  Promise* callOffset;
  void* address;
  unsigned constantPoolCount;
};

class ConstantPoolListener: public Promise::Listener {
 public:
  ConstantPoolListener(System* s, target_uintptr_t* address,
                       uint8_t* returnAddress):
    s(s),
    address(address),
    returnAddress(returnAddress)
  { }

  virtual bool resolve(int64_t value, void** location) {
    *address = value;
    if (location) {
      *location = returnAddress ? static_cast<void*>(returnAddress) : address;
    }
    return true;
  }

  System* s;
  target_uintptr_t* address;
  uint8_t* returnAddress;
};

class PoolOffset {
 public:
  PoolOffset(MyBlock* block, ConstantPoolEntry* entry, unsigned offset):
    block(block), entry(entry), next(0), offset(offset)
  { }

  MyBlock* block;
  ConstantPoolEntry* entry;
  PoolOffset* next;
  unsigned offset;
};

class PoolEvent {
 public:
  PoolEvent(PoolOffset* poolOffsetHead, PoolOffset* poolOffsetTail,
            unsigned offset):
    poolOffsetHead(poolOffsetHead), poolOffsetTail(poolOffsetTail), next(0),
    offset(offset)
  { }

  PoolOffset* poolOffsetHead;
  PoolOffset* poolOffsetTail;
  PoolEvent* next;
  unsigned offset;
};

void
appendConstantPoolEntry(Context* c, Promise* constant, Promise* callOffset)
{
  if (constant->resolved()) {
    // make a copy, since the original might be allocated on the
    // stack, and we need our copy to live until assembly is complete
    constant = new(c->zone) ResolvedPromise(constant->value());
  }

  c->constantPool = new(c->zone) ConstantPoolEntry(c, constant, c->constantPool, callOffset);

  ++ c->constantPoolCount;

  PoolOffset* o = new(c->zone) PoolOffset(c->lastBlock, c->constantPool, c->code.length() - c->lastBlock->offset);

  if (DebugPool) {
    fprintf(stderr, "add pool offset %p %d to block %p\n",
            o, o->offset, c->lastBlock);
  }

  if (c->lastBlock->poolOffsetTail) {
    c->lastBlock->poolOffsetTail->next = o;
  } else {
    c->lastBlock->poolOffsetHead = o;
  }
  c->lastBlock->poolOffsetTail = o;
}

void
appendPoolEvent(Context* c, MyBlock* b, unsigned offset, PoolOffset* head,
                PoolOffset* tail)
{
  PoolEvent* e = new(c->zone) PoolEvent(head, tail, offset);

  if (b->poolEventTail) {
    b->poolEventTail->next = e;
  } else {
    b->poolEventHead = e;
  }
  b->poolEventTail = e;
}

bool
needJump(MyBlock* b)
{
  return b->next or b->size != (b->size & PoolOffsetMask);
}

unsigned
padding(MyBlock* b, unsigned offset)
{
  unsigned total = 0;
  for (PoolEvent* e = b->poolEventHead; e; e = e->next) {
    if (e->offset <= offset) {
      if (needJump(b)) {
        total += TargetBytesPerWord;
      }
      for (PoolOffset* o = e->poolOffsetHead; o; o = o->next) {
        total += TargetBytesPerWord;
      }
    } else {
      break;
    }
  }
  return total;
}

void
resolve(MyBlock* b)
{
  Context* c = b->context;

  if (b->poolOffsetHead) {
    if (c->poolOffsetTail) {
      c->poolOffsetTail->next = b->poolOffsetHead;
    } else {
      c->poolOffsetHead = b->poolOffsetHead;
    }
    c->poolOffsetTail = b->poolOffsetTail;
  }

  if (c->poolOffsetHead) {
    bool append;
    if (b->next == 0 or b->next->poolEventHead) {
      append = true;
    } else {
      int32_t v = (b->start + b->size + b->next->size + TargetBytesPerWord - 8)
        - (c->poolOffsetHead->offset + c->poolOffsetHead->block->start);

      append = (v != (v & PoolOffsetMask));

      if (DebugPool) {
        fprintf(stderr,
                "current %p %d %d next %p %d %d\n",
                b, b->start, b->size, b->next, b->start + b->size,
                b->next->size);
        fprintf(stderr,
                "offset %p %d is of distance %d to next block; append? %d\n",
                c->poolOffsetHead, c->poolOffsetHead->offset, v, append);
      }
    }

    if (append) {
#ifndef NDEBUG
      int32_t v = (b->start + b->size - 8)
        - (c->poolOffsetHead->offset + c->poolOffsetHead->block->start);
      
      expect(c, v == (v & PoolOffsetMask));
#endif // not NDEBUG

      appendPoolEvent(c, b, b->size, c->poolOffsetHead, c->poolOffsetTail);

      if (DebugPool) {
        for (PoolOffset* o = c->poolOffsetHead; o; o = o->next) {
          fprintf(stderr,
                  "include %p %d in pool event %p at offset %d in block %p\n",
                  o, o->offset, b->poolEventTail, b->size, b);
        }
      }

      c->poolOffsetHead = 0;
      c->poolOffsetTail = 0;
    }
  }
}

void
jumpR(Context* c, unsigned size UNUSED, Assembler::Register* target)
{
  assert(c, size == TargetBytesPerWord);
  emit(c, bx(target->low));
}

void
moveRR(Context* c, unsigned srcSize, Assembler::Register* src,
       unsigned dstSize, Assembler::Register* dst);

void
swapRR(Context* c, unsigned aSize, Assembler::Register* a,
       unsigned bSize, Assembler::Register* b)
{
  assert(c, aSize == TargetBytesPerWord);
  assert(c, bSize == TargetBytesPerWord);

  Assembler::Register tmp(c->client->acquireTemporary());
  moveRR(c, aSize, a, bSize, &tmp);
  moveRR(c, bSize, b, aSize, a);
  moveRR(c, bSize, &tmp, bSize, b);
  c->client->releaseTemporary(tmp.low);
}

void
moveRR(Context* con, unsigned srcSize, Assembler::Register* src,
       unsigned dstSize, Assembler::Register* dst)
{
  bool srcIsFpr = isFpr(src);
  bool dstIsFpr = isFpr(dst);
  if (srcIsFpr || dstIsFpr) { // floating-point register(s) involved
    /**/fprintf(stderr, ">>>>>>>>>>>>>>>>>>>>>>>> %d <- %d\n", dst->low, src->low);
    // FPR to FPR
    if (srcIsFpr && dstIsFpr) emit(con, fcpys(toFpr(dst), toFpr(src)));
    // FPR to GPR
    else if (srcIsFpr)        emit(con, fmrs(dst->low, toFpr(src)));
    // GPR to FPR
    else                      emit(con, fmsr(toFpr(dst), src->low));
    return;
  }

  switch (srcSize) {
  case 1:
    emit(con, lsli(dst->low, src->low, 24));
    emit(con, asri(dst->low, dst->low, 24));
    break;

  case 2:
    emit(con, lsli(dst->low, src->low, 16));
    emit(con, asri(dst->low, dst->low, 16));
    break;

  case 4:
  case 8:
    if (srcSize == 4 and dstSize == 8) {
      moveRR(con, 4, src, 4, dst);
      emit(con, asri(dst->high, src->low, 31));
    } else if (srcSize == 8 and dstSize == 8) {
      Assembler::Register srcHigh(src->high);
      Assembler::Register dstHigh(dst->high);

      if (src->high == dst->low) {
        if (src->low == dst->high) {
          swapRR(con, 4, src, 4, dst);
        } else {
          moveRR(con, 4, &srcHigh, 4, &dstHigh);
          moveRR(con, 4, src, 4, dst);
        }
      } else {
        moveRR(con, 4, src, 4, dst);
        moveRR(con, 4, &srcHigh, 4, &dstHigh);
      }
    } else if (src->low != dst->low) {
      emit(con, mov(dst->low, src->low));
    }
    break;

  default: abort(con);
  }
}

void
moveZRR(Context* c, unsigned srcSize, Assembler::Register* src,
        unsigned, Assembler::Register* dst)
{
  switch (srcSize) {
  case 2:
    emit(c, lsli(dst->low, src->low, 16));
    emit(c, lsri(dst->low, dst->low, 16));
    break;

  default: abort(c);
  }
}

void
moveCR2(Context* con, unsigned size, Assembler::Constant* src,
        Assembler::Register* dst, Promise* callOffset)
{
  if (isFpr(dst)) { // floating-point
    Assembler::Register tmp = makeTemp(con);
    /**/fprintf(stderr, ">>>>>>>>>>>>>>>>>>>>>>>> %d <- 0x%llx\n", tmp.low, getValue(src));
    moveCR2(con, size, src, &tmp, 0);
    moveRR(con, size, &tmp, size, dst);
    freeTemp(con, tmp);
  } else if (size <= 4) {
    if (src->value->resolved() and isOfWidth(getValue(src), 8)) {
      emit(con, movi(dst->low, lo8(getValue(src))));
    } else {
      appendConstantPoolEntry(con, src->value, callOffset);
      emit(con, ldri(dst->low, ProgramCounter, 0));
    }
  } else {
    abort(con); // todo
  }
}

void
moveCR(Context* con, unsigned size, Assembler::Constant* src,
       unsigned, Assembler::Register* dst)
{
  moveCR2(con, size, src, dst, 0);
}

void addR(Context* con, unsigned size, Assembler::Register* a, Assembler::Register* b, Assembler::Register* t) {
  if (size == 8) {
    emit(con, SETS(add(t->low, a->low, b->low)));
    emit(con, adc(t->high, a->high, b->high));
  } else {
    emit(con, add(t->low, a->low, b->low));
  }
}

void subR(Context* con, unsigned size, Assembler::Register* a, Assembler::Register* b, Assembler::Register* t) {
  if (size == 8) {
    emit(con, SETS(rsb(t->low, a->low, b->low)));
    emit(con, rsc(t->high, a->high, b->high));
  } else {
    emit(con, rsb(t->low, a->low, b->low));
  }
}

void
addC(Context* c, unsigned size, Assembler::Constant* a,
     Assembler::Register* b, Assembler::Register* dst)
{
  assert(c, size == TargetBytesPerWord);

  int32_t v = a->value->value();
  if (v) {
    if (v > 0 and v < 256) {
      emit(c, addi(dst->low, b->low, v));
    } else if (v > 0 and v < 1024 and v % 4 == 0) {
      emit(c, addi(dst->low, b->low, v >> 2, 15));
    } else {
      // todo
      abort(c);
    }
  } else {
    moveRR(c, size, b, size, dst);
  }
}

void
subC(Context* c, unsigned size, Assembler::Constant* a,
     Assembler::Register* b, Assembler::Register* dst)
{
  assert(c, size == TargetBytesPerWord);

  int32_t v = a->value->value();
  if (v) {
    if (v > 0 and v < 256) {
      emit(c, subi(dst->low, b->low, v));
    } else if (v > 0 and v < 1024 and v % 4 == 0) {
      emit(c, subi(dst->low, b->low, v >> 2, 15));
    } else {
      // todo
      abort(c);
    }
  } else {
    moveRR(c, size, b, size, dst);
  }
}

void multiplyR(Context* con, unsigned size, Assembler::Register* a, Assembler::Register* b, Assembler::Register* t) {
  if (size == 8) {
    bool useTemporaries = b->low == t->low;
    int tmpLow  = useTemporaries ? con->client->acquireTemporary() : t->low;
    int tmpHigh = useTemporaries ? con->client->acquireTemporary() : t->high;

    emit(con, umull(tmpLow, tmpHigh, a->low, b->low));
    emit(con, mla(tmpHigh, a->low, b->high, tmpHigh));
    emit(con, mla(tmpHigh, a->high, b->low, tmpHigh));

    if (useTemporaries) {
      emit(con, mov(t->low, tmpLow));
      emit(con, mov(t->high, tmpHigh));
      con->client->releaseTemporary(tmpLow);
      con->client->releaseTemporary(tmpHigh);
    }
  } else {
    emit(con, mul(t->low, a->low, b->low));
  }
}

void floatAbsoluteRR(Context* con, unsigned size, Assembler::Register* a, unsigned UNUSED, Assembler::Register* b) {
  if (size == 8) {
    emit(con, fabsd(b->low, a->low));
  } else {
    emit(con, fabss(b->low, a->low));
  }
}

void floatNegateRR(Context* con, unsigned size, Assembler::Register* a, unsigned UNUSED, Assembler::Register* b) {
  if (size == 8) {
    /**/fprintf(stderr, ">>>>>>>>>>>>>>>>>>>>>>>> invalid 64-bit Scheiße\n");
    emit(con, fnegd(b->low, a->low));
  } else {
    /**/fprintf(stderr, ">>>>>>>>>>>>>>>>>>>>>>>> %d <- -%d\n", b->low, a->low);
    emit(con, fnegs(b->low, a->low));
  }
}

void float2FloatRR(Context* con, unsigned size, Assembler::Register* a, unsigned UNUSED, Assembler::Register* b) {
  if (size == 8) {
    emit(con, fcvtsd(b->low, a->low));
  } else {
    emit(con, fcvtds(b->low, a->low));
  }
}

void float2IntRR(Context* con, unsigned size, Assembler::Register* a, unsigned UNUSED, Assembler::Register* b) {
  int tmp = newTemp(con, FPR_MASK);
  if (size == 8) { // double to int
    emit(con, ftosid(tmp, a->low));
  } else {         // float to int
    emit(con, ftosis(tmp, a->low));
  }                // else thunked
  emit(con, fmrs(b->low, tmp));
  freeTemp(con, tmp);
}

void int2FloatRR(Context* con, unsigned UNUSED, Assembler::Register* a, unsigned size, Assembler::Register* b) {
  emit(con, fmsr(b->low, a->low));
  if (size == 8) { // int to double
    emit(con, fsitod(b->low, b->low));
  } else {         // int to float
    emit(con, fsitos(b->low, b->low));
  }                // else thunked
}

void floatSqrtRR(Context* con, unsigned size, Assembler::Register* a, unsigned UNUSED, Assembler::Register* b) {
  if (size == 8) { 
    emit(con, fsqrtd(b->low, a->low));
  } else {
    emit(con, fsqrts(b->low, a->low));
  }
}

void floatAddR(Context* con, unsigned size, Assembler::Register* a, Assembler::Register* b, Assembler::Register* t) {
  if (size == 8) { 
    emit(con, faddd(t->low, a->low, b->low));
  } else {
    fprintf(stderr, "$$$$$$$$$$$$$$$$$$$$$$$$$$$$$$ %d <- %d + %d\n", toFpr(t), toFpr(a), toFpr(b));
    emit(con, fadds(toFpr(t), toFpr(a), toFpr(b)));
  }
}

void floatSubtractR(Context* con, unsigned size, Assembler::Register* a, Assembler::Register* b, Assembler::Register* t) {
  if (size == 8) { 
    emit(con, fsubd(t->low, a->low, b->low));
  } else {
    emit(con, fsubs(t->low, a->low, b->low));
  }
}

void floatMultiplyR(Context* con, unsigned size, Assembler::Register* a, Assembler::Register* b, Assembler::Register* t) {
  if (size == 8) {
    emit(con, fmuld(t->low, a->low, b->low));
  } else {
    emit(con, fmuls(t->low, a->low, b->low));
  }
}

void floatDivideR(Context* con, unsigned size, Assembler::Register* a, Assembler::Register* b, Assembler::Register* t) {
  if (size == 8) { 
    emit(con, fdivd(t->low, a->low, b->low));
  } else {
    emit(con, fdivs(t->low, a->low, b->low));
  }
}

int
normalize(Context* c, int offset, int index, unsigned scale, 
          bool* preserveIndex, bool* release)
{
  if (offset != 0 or scale != 1) {
    Assembler::Register normalizedIndex
      (*preserveIndex ? c->client->acquireTemporary() : index);
    
    if (*preserveIndex) {
      *release = true;
      *preserveIndex = false;
    } else {
      *release = false;
    }

    int scaled;

    if (scale != 1) {
      Assembler::Register unscaledIndex(index);

      ResolvedPromise scalePromise(log(scale));
      Assembler::Constant scaleConstant(&scalePromise);
      
      shiftLeftC(c, TargetBytesPerWord, &scaleConstant,
                 &unscaledIndex, &normalizedIndex);

      scaled = normalizedIndex.low;
    } else {
      scaled = index;
    }

    if (offset != 0) {
      Assembler::Register untranslatedIndex(scaled);

      ResolvedPromise offsetPromise(offset);
      Assembler::Constant offsetConstant(&offsetPromise);

      Assembler::Register tmp(c->client->acquireTemporary());
      moveCR(c, TargetBytesPerWord, &offsetConstant, TargetBytesPerWord, &tmp);
      addR(c, TargetBytesPerWord, &tmp, &untranslatedIndex, &normalizedIndex);
      c->client->releaseTemporary(tmp.low);
    }

    return normalizedIndex.low;
  } else {
    *release = false;
    return index;
  }
}

void
store(Context* con, unsigned size, Assembler::Register* src,
      int base, int offset, int index, unsigned scale, bool preserveIndex)
{
  if (index != NoRegister) {
    bool release;
    int normalized = normalize
      (con, offset, index, scale, &preserveIndex, &release);

    if (isFpr(src)) { // floating-point store
      if (size == 4) {
        /**/fprintf(stderr, ">>>>>>>>>>>>>>>>>>>>>>>> fpr store base-indexed\n");
        Assembler::Register base_(base),
                            normalized_(normalized),
                            absAddr = makeTemp(con);
        addR(con, size, &base_, &normalized_, &absAddr);
        emit(con, fsts(toFpr(src), absAddr.low));
        freeTemp(con, absAddr);
      }
      else abort(con);
    } else {
      switch (size) {
      case 1:
        emit(con, strb(src->low, base, normalized));
        break;

      case 2:
        emit(con, strh(src->low, base, normalized));
        break;

      case 4:
        emit(con, str(src->low, base, normalized));
        break;

      case 8: {
        Assembler::Register srcHigh(src->high);
        store(con, 4, &srcHigh, base, 0, normalized, 1, preserveIndex);
        store(con, 4, src, base, 4, normalized, 1, preserveIndex);
      } break;

      default: abort(con);
      }
    }

    if (release) con->client->releaseTemporary(normalized);
  } else if (size == 8
             or abs(offset) == (abs(offset) & 0xFF)
             or (size != 2 and abs(offset) == (abs(offset) & 0xFFF)))
  {
    if (isFpr(src)) {
      /**/fprintf(stderr, ">>>>>>>>>>>>>>>>>>>>>>>> [%d + 0x%x] <- %d\n", base, offset, src->low);
      if (size == 4) emit(con, fsts(toFpr(src), base, offset));
      else           abort(con);
    } else {
      switch (size) {
      case 1:
        emit(con, strbi(src->low, base, offset));
        break;

      case 2:
        emit(con, strhi(src->low, base, offset));
        break;

      case 4:
        emit(con, stri(src->low, base, offset));
        break;

      case 8: {
        Assembler::Register srcHigh(src->high);
        store(con, 4, &srcHigh, base, offset, NoRegister, 1, false);
        store(con, 4, src, base, offset + 4, NoRegister, 1, false);
      } break;

      default: abort(con);
      }
    }
  } else {
    Assembler::Register tmp(con->client->acquireTemporary());
    ResolvedPromise offsetPromise(offset);
    Assembler::Constant offsetConstant(&offsetPromise);
    moveCR(con, TargetBytesPerWord, &offsetConstant,
           TargetBytesPerWord, &tmp);
    
    store(con, size, src, base, 0, tmp.low, 1, false);

    con->client->releaseTemporary(tmp.low);
  }
}

void
moveRM(Context* c, unsigned srcSize, Assembler::Register* src,
       unsigned dstSize UNUSED, Assembler::Memory* dst)
{
  assert(c, srcSize == dstSize);

  store(c, srcSize, src, dst->base, dst->offset, dst->index, dst->scale, true);
}

void
moveAndUpdateRM(Context* c, unsigned srcSize UNUSED, Assembler::Register* src,
                unsigned dstSize UNUSED, Assembler::Memory* dst)
{
  assert(c, srcSize == TargetBytesPerWord);
  assert(c, dstSize == TargetBytesPerWord);

  if (dst->index == NoRegister) {
    emit(c, stri(src->low, dst->base, dst->offset, dst->offset ? 1 : 0));
  } else {
    assert(c, dst->offset == 0);
    assert(c, dst->scale == 1);
    
    emit(c, str(src->low, dst->base, dst->index, 1));
  }
}

void
load(Context* con, unsigned srcSize, int base, int offset, int index,
     unsigned scale, unsigned dstSize, Assembler::Register* dst,
     bool preserveIndex, bool signExtend)
{
  if (index != NoRegister) {
    bool release;
    int normalized = normalize
      (con, offset, index, scale, &preserveIndex, &release);

    if (isFpr(dst)) { // floating-point store
      if (srcSize == 4) {
        /**/fprintf(stderr, ">>>>>>>>>>>>>>>>>>>>>>>> fpr load base-indexed\n");
        Assembler::Register base_(base),
                            normalized_(normalized),
                            absAddr = makeTemp(con);
        addR(con, srcSize, &base_, &normalized_, &absAddr);
        emit(con, flds(toFpr(dst), absAddr.low));
        freeTemp(con, absAddr);
      }
      else abort(con);
    } else {
      switch (srcSize) {
      case 1:
        if (signExtend) {
          emit(con, ldrsb(dst->low, base, normalized));
        } else {
          emit(con, ldrb(dst->low, base, normalized));
        }
        break;

      case 2:
        if (signExtend) {
          emit(con, ldrsh(dst->low, base, normalized));
        } else {
          emit(con, ldrh(dst->low, base, normalized));
        }
        break;

      case 4:
      case 8: {
        if (srcSize == 4 and dstSize == 8) {
          load(con, 4, base, 0, normalized, 1, 4, dst, preserveIndex,
               false);
          moveRR(con, 4, dst, 8, dst);
        } else if (srcSize == 8 and dstSize == 8) {
          Assembler::Register dstHigh(dst->high);
          load(con, 4, base, 0, normalized, 1, 4, &dstHigh,
              preserveIndex, false);
          load(con, 4, base, 4, normalized, 1, 4, dst, preserveIndex,
               false);
        } else {
          emit(con, ldr(dst->low, base, normalized));
        }
      } break;

      default: abort(con);
      }
    }

    if (release) con->client->releaseTemporary(normalized);
  } else if ((srcSize == 8 and dstSize == 8)
             or abs(offset) == (abs(offset) & 0xFF)
             or (srcSize != 2
                 and (srcSize != 1 or not signExtend)
                 and abs(offset) == (abs(offset) & 0xFFF)))
  {
    if (isFpr(dst)) {
      /**/fprintf(stderr, ">>>>>>>>>>>>>>>>>>>>>>>> %d <- [%d + 0x%x]\n", dst->low, base, offset);
      if (srcSize == 4) emit(con, flds(toFpr(dst), base, offset));
      else           abort(con);
    } else {
      switch (srcSize) {
      case 1:
        if (signExtend) {
          emit(con, ldrsbi(dst->low, base, offset));
        } else {
          emit(con, ldrbi(dst->low, base, offset));
        }
        break;

      case 2:
        if (signExtend) {
          emit(con, ldrshi(dst->low, base, offset));
        } else {
          emit(con, ldrhi(dst->low, base, offset));
        }
        break;

      case 4:
        emit(con, ldri(dst->low, base, offset));
        break;

      case 8: {
        if (dstSize == 8) {
          Assembler::Register dstHigh(dst->high);
          load(con, 4, base, offset, NoRegister, 1, 4, &dstHigh, false,
               false);
          load(con, 4, base, offset + 4, NoRegister, 1, 4, dst, false,
               false);
        } else {
          emit(con, ldri(dst->low, base, offset));
        }
      } break;

      default: abort(con);
      }
    }
  } else {
    Assembler::Register tmp(con->client->acquireTemporary());
    ResolvedPromise offsetPromise(offset);
    Assembler::Constant offsetConstant(&offsetPromise);
    moveCR(con, TargetBytesPerWord, &offsetConstant, TargetBytesPerWord,
           &tmp);
    
    load(con, srcSize, base, 0, tmp.low, 1, dstSize, dst, false,
         signExtend);

    con->client->releaseTemporary(tmp.low);
  }
}

void
moveMR(Context* c, unsigned srcSize, Assembler::Memory* src,
       unsigned dstSize, Assembler::Register* dst)
{
  load(c, srcSize, src->base, src->offset, src->index, src->scale,
       dstSize, dst, true, true);
}

void
moveZMR(Context* c, unsigned srcSize, Assembler::Memory* src,
        unsigned dstSize, Assembler::Register* dst)
{
  load(c, srcSize, src->base, src->offset, src->index, src->scale,
       dstSize, dst, true, false);
}

void
andR(Context* c, unsigned size, Assembler::Register* a,
     Assembler::Register* b, Assembler::Register* dst)
{
  if (size == 8) emit(c, and_(dst->high, a->high, b->high));
  emit(c, and_(dst->low, a->low, b->low));
}

void
andC(Context* c, unsigned size, Assembler::Constant* a,
     Assembler::Register* b, Assembler::Register* dst)
{
  int64_t v = a->value->value();

  if (size == 8) {
    ResolvedPromise high((v >> 32) & 0xFFFFFFFF);
    Assembler::Constant ah(&high);

    ResolvedPromise low(v & 0xFFFFFFFF);
    Assembler::Constant al(&low);

    Assembler::Register bh(b->high);
    Assembler::Register dh(dst->high);

    andC(c, 4, &al, b, dst);
    andC(c, 4, &ah, &bh, &dh);
  } else {
    uint32_t v32 = static_cast<uint32_t>(v);
    if (v32 != 0xFFFFFFFF) {
      if ((v32 & 0xFFFFFF00) == 0xFFFFFF00) {
        emit(c, bici(dst->low, b->low, (~(v32 & 0xFF)) & 0xFF));
      } else if ((v32 & 0xFFFFFF00) == 0) {
        emit(c, andi(dst->low, b->low, v32 & 0xFF));
      } else {
        // todo: there are other cases we can handle in one
        // instruction

        bool useTemporary = b->low == dst->low;
        Assembler::Register tmp(dst->low);
        if (useTemporary) {
          tmp.low = c->client->acquireTemporary();
        }

        moveCR(c, 4, a, 4, &tmp);
        andR(c, 4, b, &tmp, dst);
        
        if (useTemporary) {
          c->client->releaseTemporary(tmp.low);
        }
      }
    } else {
      moveRR(c, size, b, size, dst);
    }
  }
}

void
orR(Context* c, unsigned size, Assembler::Register* a,
    Assembler::Register* b, Assembler::Register* dst)
{
  if (size == 8) emit(c, orr(dst->high, a->high, b->high));
  emit(c, orr(dst->low, a->low, b->low));
}

void
xorR(Context* con, unsigned size, Assembler::Register* a,
     Assembler::Register* b, Assembler::Register* dst)
{
  if (size == 8) emit(con, eor(dst->high, a->high, b->high));
  emit(con, eor(dst->low, a->low, b->low));
}

void
moveAR2(Context* c, unsigned srcSize, Assembler::Address* src,
       unsigned dstSize, Assembler::Register* dst)
{
  assert(c, srcSize == 4 and dstSize == 4);

  Assembler::Constant constant(src->address);
  moveCR(c, srcSize, &constant, dstSize, dst);

  Assembler::Memory memory(dst->low, 0, -1, 0);
  moveMR(c, dstSize, &memory, dstSize, dst);
}

void
moveAR(Context* c, unsigned srcSize, Assembler::Address* src,
       unsigned dstSize, Assembler::Register* dst)
{
  moveAR2(c, srcSize, src, dstSize, dst);
}

void
compareRR(Context* c, unsigned aSize UNUSED, Assembler::Register* a,
          unsigned bSize UNUSED, Assembler::Register* b)
{
  assert(c, aSize == 4 and bSize == 4);
  assert(c, b->low != a->low);
  assert(c, !(isFpr(a) ^ isFpr(b)));

  if (isFpr(a)) {
    emit(c, fcmps(toFpr(b), toFpr(a)));
    emit(c, fmstat());
  }
  else emit(c, cmp(b->low, a->low));
}

void
compareCR(Context* c, unsigned aSize, Assembler::Constant* a,
          unsigned bSize, Assembler::Register* b)
{
  assert(c, aSize == 4 and bSize == 4);

  if (!isFpr(b) && a->value->resolved() &&
      isOfWidth(a->value->value(), 8)) {
    emit(c, cmpi(b->low, a->value->value()));
  } else {
    Assembler::Register tmp(c->client->acquireTemporary());
    moveCR(c, aSize, a, bSize, &tmp);
    compareRR(c, bSize, &tmp, bSize, b);
    c->client->releaseTemporary(tmp.low);
  }
}

void
compareCM(Context* c, unsigned aSize, Assembler::Constant* a,
          unsigned bSize, Assembler::Memory* b)
{
  assert(c, aSize == 4 and bSize == 4);

  Assembler::Register tmp(c->client->acquireTemporary());
  moveMR(c, bSize, b, bSize, &tmp);
  compareCR(c, aSize, a, bSize, &tmp);
  c->client->releaseTemporary(tmp.low);
}

void
compareRM(Context* c, unsigned aSize, Assembler::Register* a,
          unsigned bSize, Assembler::Memory* b)
{
  assert(c, aSize == 4 and bSize == 4);

  Assembler::Register tmp(c->client->acquireTemporary());
  moveMR(c, bSize, b, bSize, &tmp);
  compareRR(c, aSize, a, bSize, &tmp);
  c->client->releaseTemporary(tmp.low);
}

int32_t
branch(Context* c, TernaryOperation op)
{
  switch (op) {
  case JumpIfEqual:
  case JumpIfFloatEqual:
    return beq(0);

  case JumpIfNotEqual:
  case JumpIfFloatNotEqual:
    return bne(0);

  case JumpIfLess:
  case JumpIfFloatLess:
  case JumpIfFloatLessOrUnordered:
    return blt(0);

  case JumpIfGreater:
  case JumpIfFloatGreater:
    return bgt(0);

  case JumpIfLessOrEqual:
  case JumpIfFloatLessOrEqual:
  case JumpIfFloatLessOrEqualOrUnordered:
    return ble(0);

  case JumpIfGreaterOrEqual:
  case JumpIfFloatGreaterOrEqual:
    return bge(0);

  case JumpIfFloatGreaterOrUnordered:
    return bhi(0);

  case JumpIfFloatGreaterOrEqualOrUnordered:
    return bpl(0);
 
  default:
    abort(c);
  }
}

void
conditional(Context* c, int32_t branch, Assembler::Constant* target)
{
  appendOffsetTask(c, target->value, offset(c));
  emit(c, branch);
}

void
branch(Context* c, TernaryOperation op, Assembler::Constant* target)
{
  conditional(c, branch(c, op), target);
}

void
branchLong(Context* c, TernaryOperation op, Assembler::Operand* al,
           Assembler::Operand* ah, Assembler::Operand* bl,
           Assembler::Operand* bh, Assembler::Constant* target,
           BinaryOperationType compareSigned,
           BinaryOperationType compareUnsigned)
{
  compareSigned(c, 4, ah, 4, bh);

  unsigned next = 0;
  
  switch (op) {
  case JumpIfEqual:
    next = c->code.length();
    emit(c, bne(0));

    compareSigned(c, 4, al, 4, bl);
    conditional(c, beq(0), target);
    break;

  case JumpIfNotEqual:
    conditional(c, bne(0), target);

    compareSigned(c, 4, al, 4, bl);
    conditional(c, bne(0), target);
    break;

  case JumpIfLess:
    conditional(c, blt(0), target);

    next = c->code.length();
    emit(c, bgt(0));

    compareUnsigned(c, 4, al, 4, bl);
    conditional(c, blo(0), target);
    break;

  case JumpIfGreater:
    conditional(c, bgt(0), target);

    next = c->code.length();
    emit(c, blt(0));

    compareUnsigned(c, 4, al, 4, bl);
    conditional(c, bhi(0), target);
    break;

  case JumpIfLessOrEqual:
    conditional(c, blt(0), target);

    next = c->code.length();
    emit(c, bgt(0));

    compareUnsigned(c, 4, al, 4, bl);
    conditional(c, bls(0), target);
    break;

  case JumpIfGreaterOrEqual:
    conditional(c, bgt(0), target);

    next = c->code.length();
    emit(c, blt(0));

    compareUnsigned(c, 4, al, 4, bl);
    conditional(c, bhs(0), target);
    break;

  default:
    abort(c);
  }

  if (next) {
    updateOffset
      (c->s, c->code.data + next, reinterpret_cast<intptr_t>
       (c->code.data + c->code.length()));
  }
}

void
branchRR(Context* c, TernaryOperation op, unsigned size,
         Assembler::Register* a, Assembler::Register* b,
         Assembler::Constant* target)
{
  if (size > TargetBytesPerWord) {
    Assembler::Register ah(a->high);
    Assembler::Register bh(b->high);

    branchLong(c, op, a, &ah, b, &bh, target, CAST2(compareRR),
               CAST2(compareRR));
  } else {
    compareRR(c, size, a, size, b);
    branch(c, op, target);
  }
}

void
branchCR(Context* con, TernaryOperation op, unsigned size,
         Assembler::Constant* a, Assembler::Register* b,
         Assembler::Constant* target)
{
  assert(con, !isFloatBranch(op));

  if (size > TargetBytesPerWord) {
    int64_t v = a->value->value();

    ResolvedPromise low(v & ~static_cast<target_uintptr_t>(0));
    Assembler::Constant al(&low);

    ResolvedPromise high((v >> 32) & ~static_cast<target_uintptr_t>(0));
    Assembler::Constant ah(&high);

    Assembler::Register bh(b->high);

    branchLong(con, op, &al, &ah, b, &bh, target, CAST2(compareCR),
               CAST2(compareCR));
  } else {
    compareCR(con, size, a, size, b);
    branch(con, op, target);
  }
}

void
branchRM(Context* con, TernaryOperation op, unsigned size,
         Assembler::Register* a, Assembler::Memory* b,
         Assembler::Constant* target)
{
  assert(con, !isFloatBranch(op));
  assert(con, size <= TargetBytesPerWord);

  compareRM(con, size, a, size, b);
  branch(con, op, target);
}

void
branchCM(Context* con, TernaryOperation op, unsigned size,
         Assembler::Constant* a, Assembler::Memory* b,
         Assembler::Constant* target)
{
  assert(con, !isFloatBranch(op));
  assert(con, size <= TargetBytesPerWord);

  compareCM(con, size, a, size, b);
  branch(con, op, target);
}

ShiftMaskPromise*
shiftMaskPromise(Context* c, Promise* base, unsigned shift, int64_t mask)
{
  return new(c->zone) ShiftMaskPromise(base, shift, mask);
}

void
moveCM(Context* c, unsigned srcSize, Assembler::Constant* src,
       unsigned dstSize, Assembler::Memory* dst)
{
  switch (dstSize) {
  case 8: {
    Assembler::Constant srcHigh
      (shiftMaskPromise(c, src->value, 32, 0xFFFFFFFF));
    Assembler::Constant srcLow
      (shiftMaskPromise(c, src->value, 0, 0xFFFFFFFF));
    
    Assembler::Memory dstLow
      (dst->base, dst->offset + 4, dst->index, dst->scale);
    
    moveCM(c, 4, &srcLow, 4, &dstLow);
    moveCM(c, 4, &srcHigh, 4, dst);
  } break;

  default:
    Assembler::Register tmp(c->client->acquireTemporary());
    moveCR(c, srcSize, src, dstSize, &tmp);
    moveRM(c, dstSize, &tmp, dstSize, dst);
    c->client->releaseTemporary(tmp.low);
  }
}

void
negateRR(Context* c, unsigned srcSize, Assembler::Register* src,
         unsigned dstSize UNUSED, Assembler::Register* dst)
{
  assert(c, srcSize == dstSize);

  emit(c, mvn(dst->low, src->low));
  emit(c, SETS(addi(dst->low, dst->low, 1)));
  if (srcSize == 8) {
    emit(c, mvn(dst->high, src->high));
    emit(c, adci(dst->high, dst->high, 0));
  }
}

void
callR(Context* c, unsigned size UNUSED, Assembler::Register* target)
{
  assert(c, size == TargetBytesPerWord);
  emit(c, blx(target->low));
}

void
callC(Context* c, unsigned size UNUSED, Assembler::Constant* target)
{
  assert(c, size == TargetBytesPerWord);

  appendOffsetTask(c, target->value, offset(c));
  emit(c, bl(0));
}

void
longCallC(Context* c, unsigned size UNUSED, Assembler::Constant* target)
{
  assert(c, size == TargetBytesPerWord);

  Assembler::Register tmp(4);
  moveCR2(c, TargetBytesPerWord, target, &tmp, offset(c));
  callR(c, TargetBytesPerWord, &tmp);
}

void
longJumpC(Context* c, unsigned size UNUSED, Assembler::Constant* target)
{
  assert(c, size == TargetBytesPerWord);

  Assembler::Register tmp(4); // a non-arg reg that we don't mind clobbering
  moveCR2(c, TargetBytesPerWord, target, &tmp, offset(c));
  jumpR(c, TargetBytesPerWord, &tmp);
}

void
jumpC(Context* c, unsigned size UNUSED, Assembler::Constant* target)
{
  assert(c, size == TargetBytesPerWord);

  appendOffsetTask(c, target->value, offset(c));
  emit(c, b(0));
}

void
return_(Context* c)
{
  emit(c, bx(LinkRegister));
}

void
trap(Context* c)
{
  emit(c, bkpt());
}

void
memoryBarrier(Context*) {}

// END OPERATION COMPILERS

unsigned
argumentFootprint(unsigned footprint)
{
  return max(pad(footprint, StackAlignmentInWords), StackAlignmentInWords);
}

void
nextFrame(ArchitectureContext* c, uint32_t* start, unsigned size UNUSED,
          unsigned footprint, void* link, bool,
          unsigned targetParameterFootprint UNUSED, void** ip, void** stack)
{
  assert(c, *ip >= start);
  assert(c, *ip <= start + (size / TargetBytesPerWord));

  uint32_t* instruction = static_cast<uint32_t*>(*ip);

  if ((*start >> 20) == 0xe59) {
    // skip stack overflow check
    start += 3;
  }

  if (instruction <= start) {
    *ip = link;
    return;
  }

  unsigned offset = footprint + FrameHeaderSize;

  if (instruction <= start + 2) {
    *ip = link;
    *stack = static_cast<void**>(*stack) + offset;
    return;
  }

  if (*instruction == 0xe12fff1e) { // return
    *ip = link;
    return;
  }

  if (TailCalls) {
    if (argumentFootprint(targetParameterFootprint) > StackAlignmentInWords) {
      offset += argumentFootprint(targetParameterFootprint)
        - StackAlignmentInWords;
    }

    // check for post-non-tail-call stack adjustment of the form "add
    // sp, sp, #offset":
    if ((*instruction >> 12) == 0xe24dd) {
      unsigned value = *instruction & 0xff;
      unsigned rotation = (*instruction >> 8) & 0xf;
      switch (rotation) {
      case  0: offset -= value / TargetBytesPerWord; break;
      case 15: offset -= value; break;
      default: abort(c);
      }
    }

    // todo: check for and handle tail calls
  }

  *ip = static_cast<void**>(*stack)[offset - 1];
  *stack = static_cast<void**>(*stack) + offset;
}

void
populateTables(ArchitectureContext* c)
{
  const OperandType C = ConstantOperand;
  const OperandType A = AddressOperand;
  const OperandType R = RegisterOperand;
  const OperandType M = MemoryOperand;

  OperationType* zo = c->operations;
  UnaryOperationType* uo = c->unaryOperations;
  BinaryOperationType* bo = c->binaryOperations;
  TernaryOperationType* to = c->ternaryOperations;
  BranchOperationType* bro = c->branchOperations;

  zo[Return] = return_;
  zo[LoadBarrier] = memoryBarrier;
  zo[StoreStoreBarrier] = memoryBarrier;
  zo[StoreLoadBarrier] = memoryBarrier;
  zo[Trap] = trap;

  uo[index(c, LongCall, C)] = CAST1(longCallC);

  uo[index(c, AlignedLongCall, C)] = CAST1(longCallC);

  uo[index(c, LongJump, C)] = CAST1(longJumpC);

  uo[index(c, AlignedLongJump, C)] = CAST1(longJumpC);

  uo[index(c, Jump, R)] = CAST1(jumpR);
  uo[index(c, Jump, C)] = CAST1(jumpC);

  uo[index(c, AlignedJump, R)] = CAST1(jumpR);
  uo[index(c, AlignedJump, C)] = CAST1(jumpC);

  uo[index(c, Call, C)] = CAST1(callC);
  uo[index(c, Call, R)] = CAST1(callR);

  uo[index(c, AlignedCall, C)] = CAST1(callC);
  uo[index(c, AlignedCall, R)] = CAST1(callR);

  bo[index(c, Move, R, R)] = CAST2(moveRR);
  bo[index(c, Move, C, R)] = CAST2(moveCR);
  bo[index(c, Move, C, M)] = CAST2(moveCM);
  bo[index(c, Move, M, R)] = CAST2(moveMR);
  bo[index(c, Move, R, M)] = CAST2(moveRM);
  bo[index(c, Move, A, R)] = CAST2(moveAR);

  bo[index(c, MoveZ, R, R)] = CAST2(moveZRR);
  bo[index(c, MoveZ, M, R)] = CAST2(moveZMR);
  bo[index(c, MoveZ, C, R)] = CAST2(moveCR);

  bo[index(c, Negate, R, R)] = CAST2(negateRR);

  bo[index(c, FloatAbsolute, R, R)] = CAST2(floatAbsoluteRR);
  bo[index(c, FloatNegate, R, R)] = CAST2(floatNegateRR);
  bo[index(c, Float2Float, R, R)] = CAST2(float2FloatRR);
  bo[index(c, Float2Int, R, R)] = CAST2(float2IntRR);
  bo[index(c, Int2Float, R, R)] = CAST2(int2FloatRR);
  bo[index(c, FloatSquareRoot, R, R)] = CAST2(floatSqrtRR);

  to[index(c, Add, R)] = CAST3(addR);

  to[index(c, Subtract, R)] = CAST3(subR);

  to[index(c, Multiply, R)] = CAST3(multiplyR);

  to[index(c, FloatAdd, R)] = CAST3(floatAddR);
  to[index(c, FloatSubtract, R)] = CAST3(floatSubtractR);
  to[index(c, FloatMultiply, R)] = CAST3(floatMultiplyR);
  to[index(c, FloatDivide, R)] = CAST3(floatDivideR);

  to[index(c, ShiftLeft, R)] = CAST3(shiftLeftR);
  to[index(c, ShiftLeft, C)] = CAST3(shiftLeftC);

  to[index(c, ShiftRight, R)] = CAST3(shiftRightR);
  to[index(c, ShiftRight, C)] = CAST3(shiftRightC);

  to[index(c, UnsignedShiftRight, R)] = CAST3(unsignedShiftRightR);
  to[index(c, UnsignedShiftRight, C)] = CAST3(unsignedShiftRightC);

  to[index(c, And, R)] = CAST3(andR);
  to[index(c, And, C)] = CAST3(andC);

  to[index(c, Or, R)] = CAST3(orR);

  to[index(c, Xor, R)] = CAST3(xorR);

  bro[branchIndex(c, R, R)] = CAST_BRANCH(branchRR);
  bro[branchIndex(c, C, R)] = CAST_BRANCH(branchCR);
  bro[branchIndex(c, C, M)] = CAST_BRANCH(branchCM);
  bro[branchIndex(c, R, M)] = CAST_BRANCH(branchRM);
}

class MyArchitecture: public Assembler::Architecture {
 public:
  MyArchitecture(System* system): c(system), referenceCount(0) {
    populateTables(&c);
  }

  virtual unsigned floatRegisterSize() {
    return vfpSupported() ? 4 : 0;
  }

  virtual uint32_t generalRegisterMask() {
    return GPR_MASK;
  }

  virtual uint32_t floatRegisterMask() {
    return vfpSupported() ? FPR_MASK : 0;
  }

  virtual int scratch() {
    return 5;
  }

  virtual int stack() {
    return StackRegister;
  }

  virtual int thread() {
    return ThreadRegister;
  }

  virtual int returnLow() {
    return 0;
  }

  virtual int returnHigh() {
    return 1;
  }

  virtual int virtualCallTarget() {
    return 4;
  }

  virtual int virtualCallIndex() {
    return 3;
  }

  virtual bool bigEndian() {
    return false;
  }

  virtual uintptr_t maximumImmediateJump() {
    return 0x1FFFFFF;
  }

  virtual bool reserved(int register_) {
    switch (register_) {
    case LinkRegister:
    case StackRegister:
    case ThreadRegister:
    case ProgramCounter:
      return true;

    default:
      return false;
    }
  }

  virtual unsigned frameFootprint(unsigned footprint) {
    return max(footprint, StackAlignmentInWords);
  }

  virtual unsigned argumentFootprint(unsigned footprint) {
    return ::argumentFootprint(footprint);
  }

  virtual bool argumentAlignment() {
#ifdef __APPLE__
    return false;
#else
    return true;
#endif
  }

  virtual bool argumentRegisterAlignment() {
#ifdef __APPLE__
    return false;
#else
    return true;
#endif
  }

  virtual unsigned argumentRegisterCount() {
    return 4;
  }

  virtual int argumentRegister(unsigned index) {
    assert(&c, index < argumentRegisterCount());

    return index;
  }

  virtual bool hasLinkRegister() {
    return true;
  }

  virtual unsigned stackAlignmentInWords() {
    return StackAlignmentInWords;
  }

  virtual bool matchCall(void* returnAddress, void* target) {
    uint32_t* instruction = static_cast<uint32_t*>(returnAddress) - 1;

    return *instruction == static_cast<uint32_t>
      (bl(static_cast<uint8_t*>(target)
          - reinterpret_cast<uint8_t*>(instruction)));
  }

  virtual void updateCall(UnaryOperation op UNUSED,
                          void* returnAddress,
                          void* newTarget)
  {
    switch (op) {
    case Call:
    case Jump:
    case AlignedCall:
    case AlignedJump: {
      updateOffset(c.s, static_cast<uint8_t*>(returnAddress) - 4,
                   reinterpret_cast<intptr_t>(newTarget));
    } break;

    case LongCall:
    case LongJump:
    case AlignedLongCall:
    case AlignedLongJump: {
      uint32_t* p = static_cast<uint32_t*>(returnAddress) - 2;
      *reinterpret_cast<void**>(p + (((*p & PoolOffsetMask) + 8) / 4))
        = newTarget;
    } break;

    default: abort(&c);
    }
  }

  virtual unsigned constantCallSize() {
    return 4;
  }

  virtual void setConstant(void* dst, uint64_t constant) {
    *static_cast<target_uintptr_t*>(dst) = constant;
  }

  virtual unsigned alignFrameSize(unsigned sizeInWords) {
    return pad(sizeInWords + FrameHeaderSize, StackAlignmentInWords)
      - FrameHeaderSize;
  }

  virtual void nextFrame(void* start, unsigned size, unsigned footprint,
                         void* link, bool mostRecent,
                         unsigned targetParameterFootprint, void** ip,
                         void** stack)
  {
    ::nextFrame(&c, static_cast<uint32_t*>(start), size, footprint, link,
                mostRecent, targetParameterFootprint, ip, stack);
  }

  virtual void* frameIp(void* stack) {
    return stack ? static_cast<void**>(stack)[returnAddressOffset()] : 0;
  }

  virtual unsigned frameHeaderSize() {
    return FrameHeaderSize;
  }

  virtual unsigned frameReturnAddressSize() {
    return 0;
  }

  virtual unsigned frameFooterSize() {
    return 0;
  }

  virtual int returnAddressOffset() {
    return -1;
  }

  virtual int framePointerOffset() {
    return 0;
  }

  virtual BinaryOperation hasBinaryIntrinsic(Thread*, object) {
  	return NoBinaryOperation;
  }
  
  virtual TernaryOperation hasTernaryIntrinsic(Thread*, object) {
  	return NoTernaryOperation;
  }
  
  virtual bool alwaysCondensed(BinaryOperation) {
    return false;
  }
  
  virtual bool alwaysCondensed(TernaryOperation) {
    return false;
  }
  
  virtual void plan
  (UnaryOperation,
   unsigned, uint8_t* aTypeMask, uint64_t* aRegisterMask,
   bool* thunk)
  {
    *aTypeMask = (1 << RegisterOperand) | (1 << ConstantOperand);
    *aRegisterMask = ~static_cast<uint64_t>(0);
    *thunk = false;
  }

  virtual void planSource
  (BinaryOperation op,
   unsigned aSize, uint8_t* aTypeMask, uint64_t* aRegisterMask,
   unsigned bSize, bool* thunk)
  {
    *thunk = false;
    *aTypeMask = ~0;
    *aRegisterMask = ~static_cast<uint64_t>(0);

    switch (op) {
    case Negate:
      *aTypeMask = (1 << RegisterOperand);
      break;

    case Absolute:
    case FloatAbsolute:
    case FloatSquareRoot:
    case FloatNegate:
    case Float2Float:
      if (vfpSupported()) {
        *aTypeMask = (1 << RegisterOperand);
        *aRegisterMask = FPR_MASK;
      } else {
        *thunk = true;
      }
      break;

    case Float2Int:
      if (vfpSupported() && bSize == 4 && aSize == 4) {
        *aTypeMask = (1 << RegisterOperand);
        *aRegisterMask = FPR_MASK;
      } else {
        *thunk = true;
      }
      break;

    case Int2Float:
      if (vfpSupported() && aSize == 4 && bSize == 4) {
        *aTypeMask = (1 << RegisterOperand);
        *aRegisterMask = FPR_MASK;
      } else {
        *thunk = true;
      }
      break;

    default:
      break;
    }
  }
  
  virtual void planDestination
  (BinaryOperation op,
   unsigned, uint8_t, uint64_t,
   unsigned, uint8_t* bTypeMask, uint64_t* bRegisterMask)
  {
    *bTypeMask = (1 << RegisterOperand) | (1 << MemoryOperand);
    *bRegisterMask = ~static_cast<uint64_t>(0);

    switch (op) {
    case Negate:
      *bTypeMask = (1 << RegisterOperand);
      break;

    default:
      break;
    }
  }

  virtual void planMove
  (unsigned, uint8_t* srcTypeMask, uint64_t* srcRegisterMask,
   uint8_t* tmpTypeMask, uint64_t* tmpRegisterMask,
   uint8_t dstTypeMask, uint64_t)
  {
    *srcTypeMask = ~0;
    *srcRegisterMask = ~static_cast<uint64_t>(0);

    *tmpTypeMask = 0;
    *tmpRegisterMask = 0;

    if (dstTypeMask & (1 << MemoryOperand)) {
      // can't move directly from memory or constant to memory
      *srcTypeMask = 1 << RegisterOperand;
      *tmpTypeMask = 1 << RegisterOperand;
      *tmpRegisterMask = ~static_cast<uint64_t>(0);
    }
  }

  virtual void planSource
  (TernaryOperation op,
   unsigned, uint8_t* aTypeMask, uint64_t* aRegisterMask,
   unsigned bSize, uint8_t* bTypeMask, uint64_t* bRegisterMask,
   unsigned, bool* thunk)
  {
    *aTypeMask = (1 << RegisterOperand) | (1 << ConstantOperand);
    *aRegisterMask = ~static_cast<uint64_t>(0);

    *bTypeMask = (1 << RegisterOperand);
    *bRegisterMask = ~static_cast<uint64_t>(0);

    *thunk = false;

    switch (op) {
    case ShiftLeft:
    case ShiftRight:
    case UnsignedShiftRight:
      if (bSize == 8) *aTypeMask = *bTypeMask = (1 << RegisterOperand);
      break;

    case Add:
    case Subtract:
    case Or:
    case Xor:
    case Multiply:
      *aTypeMask = *bTypeMask = (1 << RegisterOperand);
      break;

    case Divide:
    case Remainder:
      *thunk = true;
      break;

    case FloatAdd:
    case FloatSubtract:
    case FloatMultiply:
    case FloatDivide:
    case FloatRemainder:
    case JumpIfFloatEqual:
    case JumpIfFloatNotEqual:
    case JumpIfFloatLess:
    case JumpIfFloatGreater:
    case JumpIfFloatLessOrEqual:
    case JumpIfFloatGreaterOrEqual:
    case JumpIfFloatLessOrUnordered:
    case JumpIfFloatGreaterOrUnordered:
    case JumpIfFloatLessOrEqualOrUnordered:
    case JumpIfFloatGreaterOrEqualOrUnordered:
      if (vfpSupported()) {
        *aTypeMask = *bTypeMask = (1 << RegisterOperand);
        *aRegisterMask = *bRegisterMask = FPR_MASK;
      } else {
        *thunk = true;
      }
      break;

    default:
      break;
    }
  }

  virtual void planDestination
  (TernaryOperation op,
   unsigned, uint8_t, uint64_t,
   unsigned, uint8_t, const uint64_t,
   unsigned, uint8_t* cTypeMask, uint64_t* cRegisterMask)
  {
    if (isBranch(op)) {
      *cTypeMask = (1 << ConstantOperand);
      *cRegisterMask = 0;
    } else {
      *cTypeMask = (1 << RegisterOperand);
      *cRegisterMask = ~static_cast<uint64_t>(0);
    }
  }

  virtual void acquire() {
    ++ referenceCount;
  }

  virtual void release() {
    if (-- referenceCount == 0) {
      c.s->free(this);
    }
  }

  ArchitectureContext c;
  unsigned referenceCount;
};

class MyAssembler: public Assembler {
 public:
  MyAssembler(System* s, Allocator* a, Zone* zone, MyArchitecture* arch):
    c(s, a, zone), arch_(arch)
  { }

  virtual void setClient(Client* client) {
    assert(&c, c.client == 0);
    c.client = client;
  }

  virtual Architecture* arch() {
    return arch_;
  }

  virtual void checkStackOverflow(uintptr_t handler,
                                  unsigned stackLimitOffsetFromThread)
  {
    Register stack(StackRegister);
    Memory stackLimit(ThreadRegister, stackLimitOffsetFromThread);
    Constant handlerConstant(new(c.zone) ResolvedPromise(handler));
    branchRM(&c, JumpIfGreaterOrEqual, TargetBytesPerWord, &stack, &stackLimit,
             &handlerConstant);
  }

  virtual void saveFrame(unsigned stackOffset, unsigned ipOffset) {
    Register link(LinkRegister);
    Memory linkDst(ThreadRegister, ipOffset);
    moveRM(&c, TargetBytesPerWord, &link, TargetBytesPerWord, &linkDst);

    Register stack(StackRegister);
    Memory stackDst(ThreadRegister, stackOffset);
    moveRM(&c, TargetBytesPerWord, &stack, TargetBytesPerWord, &stackDst);
  }

  virtual void pushFrame(unsigned argumentCount, ...) {
    struct {
      unsigned size;
      OperandType type;
      Operand* operand;
    } arguments[argumentCount];

    va_list a; va_start(a, argumentCount);
    unsigned footprint = 0;
    for (unsigned i = 0; i < argumentCount; ++i) {
      arguments[i].size = va_arg(a, unsigned);
      arguments[i].type = static_cast<OperandType>(va_arg(a, int));
      arguments[i].operand = va_arg(a, Operand*);
      footprint += ceiling(arguments[i].size, TargetBytesPerWord);
    }
    va_end(a);

    allocateFrame(arch_->alignFrameSize(footprint));
    
    unsigned offset = 0;
    for (unsigned i = 0; i < argumentCount; ++i) {
      if (i < arch_->argumentRegisterCount()) {
        Register dst(arch_->argumentRegister(i));

        apply(Move,
              arguments[i].size, arguments[i].type, arguments[i].operand,
              pad(arguments[i].size, TargetBytesPerWord), RegisterOperand,
              &dst);

        offset += ceiling(arguments[i].size, TargetBytesPerWord);
      } else {
        Memory dst(StackRegister, offset * TargetBytesPerWord);

        apply(Move,
              arguments[i].size, arguments[i].type, arguments[i].operand,
              pad(arguments[i].size, TargetBytesPerWord), MemoryOperand, &dst);

        offset += ceiling(arguments[i].size, TargetBytesPerWord);
      }
    }
  }

  virtual void allocateFrame(unsigned footprint) {
    footprint += FrameHeaderSize;

    // larger frames may require multiple subtract/add instructions
    // to allocate/deallocate, and nextFrame will need to be taught
    // how to handle them:
    assert(&c, footprint < 256);

    Register stack(StackRegister);
    ResolvedPromise footprintPromise(footprint * TargetBytesPerWord);
    Constant footprintConstant(&footprintPromise);
    subC(&c, TargetBytesPerWord, &footprintConstant, &stack, &stack);

    Register returnAddress(LinkRegister);
    Memory returnAddressDst
      (StackRegister, (footprint - 1) * TargetBytesPerWord);
    moveRM(&c, TargetBytesPerWord, &returnAddress, TargetBytesPerWord,
           &returnAddressDst);
  }

  virtual void adjustFrame(unsigned difference) {
    Register stack(StackRegister);
    ResolvedPromise differencePromise(difference * TargetBytesPerWord);
    Constant differenceConstant(&differencePromise);
    subC(&c, TargetBytesPerWord, &differenceConstant, &stack, &stack);
  }

  virtual void popFrame(unsigned footprint) {
    footprint += FrameHeaderSize;

    Register returnAddress(LinkRegister);
    Memory returnAddressSrc
      (StackRegister, (footprint - 1) * TargetBytesPerWord);
    moveMR(&c, TargetBytesPerWord, &returnAddressSrc, TargetBytesPerWord,
           &returnAddress);
    
    Register stack(StackRegister);
    ResolvedPromise footprintPromise(footprint * TargetBytesPerWord);
    Constant footprintConstant(&footprintPromise);
    addC(&c, TargetBytesPerWord, &footprintConstant, &stack, &stack);
  }

  virtual void popFrameForTailCall(unsigned footprint,
                                   int offset,
                                   int returnAddressSurrogate,
                                   int framePointerSurrogate UNUSED)
  {
    assert(&c, framePointerSurrogate == NoRegister);

    if (TailCalls) {
      if (offset) {
        footprint += FrameHeaderSize;

        Register link(LinkRegister);
        Memory returnAddressSrc
          (StackRegister, (footprint - 1) * TargetBytesPerWord);
        moveMR(&c, TargetBytesPerWord, &returnAddressSrc, TargetBytesPerWord,
               &link);
    
        Register stack(StackRegister);
        ResolvedPromise footprintPromise
          ((footprint - offset) * TargetBytesPerWord);
        Constant footprintConstant(&footprintPromise);
        addC(&c, TargetBytesPerWord, &footprintConstant, &stack, &stack);

        if (returnAddressSurrogate != NoRegister) {
          assert(&c, offset > 0);

          Register ras(returnAddressSurrogate);
          Memory dst(StackRegister, (offset - 1) * TargetBytesPerWord);
          moveRM(&c, TargetBytesPerWord, &ras, TargetBytesPerWord, &dst);
        }
      } else {
        popFrame(footprint);
      }
    } else {
      abort(&c);
    }
  }

  virtual void popFrameAndPopArgumentsAndReturn(unsigned frameFootprint,
                                                unsigned argumentFootprint)
  {
    popFrame(frameFootprint);

    assert(&c, argumentFootprint >= StackAlignmentInWords);
    assert(&c, (argumentFootprint % StackAlignmentInWords) == 0);

    unsigned offset;
    if (TailCalls and argumentFootprint > StackAlignmentInWords) {
      offset = argumentFootprint - StackAlignmentInWords;

      Register stack(StackRegister);
      ResolvedPromise adjustmentPromise(offset * TargetBytesPerWord);
      Constant adjustment(&adjustmentPromise);
      addC(&c, TargetBytesPerWord, &adjustment, &stack, &stack);
    } else {
      offset = 0;
    }

    return_(&c);
  }

  virtual void popFrameAndUpdateStackAndReturn(unsigned frameFootprint,
                                               unsigned stackOffsetFromThread)
  {
    popFrame(frameFootprint);

    Register stack(StackRegister);
    Memory newStackSrc(ThreadRegister, stackOffsetFromThread);
    moveMR(&c, TargetBytesPerWord, &newStackSrc, TargetBytesPerWord, &stack);

    return_(&c);
  }

  virtual void apply(Operation op) {
    arch_->c.operations[op](&c);
  }

  virtual void apply(UnaryOperation op,
                     unsigned aSize, OperandType aType, Operand* aOperand)
  {
    arch_->c.unaryOperations[index(&(arch_->c), op, aType)]
      (&c, aSize, aOperand);
  }

  virtual void apply(BinaryOperation op,
                     unsigned aSize, OperandType aType, Operand* aOperand,
                     unsigned bSize, OperandType bType, Operand* bOperand)
  {
    arch_->c.binaryOperations[index(&(arch_->c), op, aType, bType)]
      (&c, aSize, aOperand, bSize, bOperand);
  }

  virtual void apply(TernaryOperation op,
                     unsigned aSize, OperandType aType, Operand* aOperand,
                     unsigned bSize, OperandType bType UNUSED,
                     Operand* bOperand,
                     unsigned cSize UNUSED, OperandType cType UNUSED,
                     Operand* cOperand)
  {
    if (isBranch(op)) {
      assert(&c, aSize == bSize);
      assert(&c, cSize == TargetBytesPerWord);
      assert(&c, cType == ConstantOperand);

      arch_->c.branchOperations[branchIndex(&(arch_->c), aType, bType)]
        (&c, op, aSize, aOperand, bOperand, cOperand);
    } else {
      assert(&c, bSize == cSize);
      assert(&c, bType == RegisterOperand);
      assert(&c, cType == RegisterOperand);
      
      arch_->c.ternaryOperations[index(&(arch_->c), op, aType)]
        (&c, bSize, aOperand, bOperand, cOperand);
    }
  }

  virtual void setDestination(uint8_t* dst) {
    c.result = dst;
  }

  virtual void write() {
    uint8_t* dst = c.result;
    unsigned dstOffset = 0;
    for (MyBlock* b = c.firstBlock; b; b = b->next) {
      if (DebugPool) {
        fprintf(stderr, "write block %p\n", b);
      }

      unsigned blockOffset = 0;
      for (PoolEvent* e = b->poolEventHead; e; e = e->next) {
        unsigned size = e->offset - blockOffset;
        memcpy(dst + dstOffset, c.code.data + b->offset + blockOffset, size);
        blockOffset = e->offset;
        dstOffset += size;

        unsigned poolSize = 0;
        for (PoolOffset* o = e->poolOffsetHead; o; o = o->next) {
          if (DebugPool) {
            fprintf(stderr, "visit pool offset %p %d in block %p\n",
                    o, o->offset, b);
          }

          unsigned entry = dstOffset + poolSize;

          if (needJump(b)) {
            entry += TargetBytesPerWord;
          }

          o->entry->address = dst + entry;

          unsigned instruction = o->block->start
            + padding(o->block, o->offset) + o->offset;

          int32_t v = (entry - 8) - instruction;
          expect(&c, v == (v & PoolOffsetMask));

          int32_t* p = reinterpret_cast<int32_t*>(dst + instruction);
          *p = (v & PoolOffsetMask) | ((~PoolOffsetMask) & *p);

          poolSize += TargetBytesPerWord;
        }

        bool jump = needJump(b);
        if (jump) {
          write4
            (dst + dstOffset, ::b((poolSize + TargetBytesPerWord - 8) >> 2));
        }

        dstOffset += poolSize + (jump ? TargetBytesPerWord : 0);
      }

      unsigned size = b->size - blockOffset;

      memcpy(dst + dstOffset,
             c.code.data + b->offset + blockOffset,
             size);

      dstOffset += size;
    }

    for (Task* t = c.tasks; t; t = t->next) {
      t->run(&c);
    }

    for (ConstantPoolEntry* e = c.constantPool; e; e = e->next) {
      if (e->constant->resolved()) {
        *static_cast<target_uintptr_t*>(e->address) = e->constant->value();
      } else {
        new (e->constant->listen(sizeof(ConstantPoolListener)))
          ConstantPoolListener(c.s, static_cast<target_uintptr_t*>(e->address),
                               e->callOffset
                               ? dst + e->callOffset->value() + 8
                               : 0);
      }
//       fprintf(stderr, "constant %p at %p\n", reinterpret_cast<void*>(e->constant->value()), e->address);
    }
  }

  virtual Promise* offset(bool forTrace) {
    return ::offset(&c, forTrace);
  }

  virtual Block* endBlock(bool startNew) {
    MyBlock* b = c.lastBlock;
    b->size = c.code.length() - b->offset;
    if (startNew) {
      c.lastBlock = new (c.zone) MyBlock(&c, c.code.length());
    } else {
      c.lastBlock = 0;
    }
    return b;
  }

  virtual void endEvent() {
    MyBlock* b = c.lastBlock;
    unsigned thisEventOffset = c.code.length() - b->offset;
    if (b->poolOffsetHead) {
      int32_t v = (thisEventOffset + TargetBytesPerWord - 8)
        - b->poolOffsetHead->offset;

      if (v > 0 and v != (v & PoolOffsetMask)) {
        appendPoolEvent
          (&c, b, b->lastEventOffset, b->poolOffsetHead,
           b->lastPoolOffsetTail);

        if (DebugPool) {
          for (PoolOffset* o = b->poolOffsetHead;
               o != b->lastPoolOffsetTail->next; o = o->next)
          {
            fprintf(stderr,
                    "in endEvent, include %p %d in pool event %p at offset %d "
                    "in block %p\n",
                    o, o->offset, b->poolEventTail, b->lastEventOffset, b);
          }
        }

        b->poolOffsetHead = b->lastPoolOffsetTail->next;
        b->lastPoolOffsetTail->next = 0;
        if (b->poolOffsetHead == 0) {
          b->poolOffsetTail = 0;
        }
      }
    }
    b->lastEventOffset = thisEventOffset;
    b->lastPoolOffsetTail = b->poolOffsetTail;
  }

  virtual unsigned length() {
    return c.code.length();
  }

  virtual unsigned footerSize() {
    return 0;
  }

  virtual void dispose() {
    c.code.dispose();
  }

  Context c;
  MyArchitecture* arch_;
};

} // namespace

namespace vm {

Assembler::Architecture*
makeArchitecture(System* system, bool)
{
  return new (allocate(system, sizeof(MyArchitecture))) MyArchitecture(system);
}

Assembler*
makeAssembler(System* system, Allocator* allocator, Zone* zone,
              Assembler::Architecture* architecture)
{
  return new(zone) MyAssembler(system, allocator, zone,
                static_cast<MyArchitecture*>(architecture));
}

} // namespace vm<|MERGE_RESOLUTION|>--- conflicted
+++ resolved
@@ -127,6 +127,8 @@
 inline int stmfd(int Rn, int rlist) { return BLOCKXFER(AL, 1, 0, 0, 1, 0, Rn, rlist); }
 inline int swp(int Rd, int Rm, int Rn) { return SWAP(AL, 0, Rn, Rd, Rm); }
 inline int swpb(int Rd, int Rm, int Rn) { return SWAP(AL, 1, Rn, Rd, Rm); }
+// breakpoint instruction, this really has its own instruction format
+inline int bkpt(int16_t immed) { return 0xe1200070 | (((unsigned)immed & 0xffff) >> 4 << 8) | (immed & 0xf); }
 // COPROCESSOR INSTRUCTIONS
 inline int cdp(int coproc, int opcode_1, int CRd, int CRn, int CRm, int opcode_2) { return COOP(AL, opcode_1, CRn, CRd, coproc, opcode_2, CRm); }
 inline int mcr(int coproc, int opcode_1, int Rd, int CRn, int CRm, int opcode_2=0) { return COREG(AL, opcode_1, 0, CRn, Rd, coproc, opcode_2, CRm); }
@@ -230,17 +232,12 @@
 inline int bge(int offset) { return SETCOND(b(offset), GE); }
 inline int blo(int offset) { return SETCOND(b(offset), CC); }
 inline int bhs(int offset) { return SETCOND(b(offset), CS); }
-<<<<<<< HEAD
 inline int bpl(int offset) { return SETCOND(b(offset), PL); }
 inline int fmstat() { return fmrx(15, FPSCR); }
 // HARDWARE FLAGS
 bool vfpSupported() {
   return true; // TODO
 }
-
-=======
-inline int bkpt() { return 0xe1200070; } // todo: macro-ify
->>>>>>> 0addd8c8
 }
 
 const uint64_t MASK_LO32 = 0xffffffff;
