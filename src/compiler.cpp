/* Copyright (c) 2008-2009, Avian Contributors

   Permission to use, copy, modify, and/or distribute this software
   for any purpose with or without fee is hereby granted, provided
   that the above copyright notice and this permission notice appear
   in all copies.

   There is NO WARRANTY for this software.  See license.txt for
   details. */
#include "compiler.h"
#include "assembler.h"
#include "machine.h"

using namespace vm;

namespace {

namespace local {

const bool DebugAppend = false;
const bool DebugCompile = false;
const bool DebugResources = false;
const bool DebugFrame = false;
const bool DebugControl = false;
const bool DebugReads = false;
const bool DebugSites = false;
const bool DebugMoves = false;
const bool DebugBuddies = false;

const int AnyFrameIndex = -2;
const int NoFrameIndex = -1;

const unsigned StealRegisterReserveCount = 2;
const unsigned ResolveRegisterReserveCount = 2;

class Context;
class Value;
class Stack;
class Site;
class ConstantSite;
class AddressSite;
class RegisterSite;
class MemorySite;
class Event;
class PushEvent;
class Read;
class MultiRead;
class StubRead;
class Block;
class Snapshot;

void NO_RETURN abort(Context*);

void
apply(Context* c, UnaryOperation op,
      unsigned s1Size, Site* s1Low, Site* s1High);

void
apply(Context* c, BinaryOperation op,
      unsigned s1Size, Site* s1Low, Site* s1High,
      unsigned s2Size, Site* s2Low, Site* s2High);

void
apply(Context* c, TernaryOperation op,
      unsigned s1Size, Site* s1Low, Site* s1High,
      unsigned s2Size, Site* s2Low, Site* s2High,
      unsigned s3Size, Site* s3Low, Site* s3High);

enum ConstantCompare {
  CompareNone,
  CompareLess,
  CompareGreater,
  CompareEqual
};

class Cell {
 public:
  Cell(Cell* next, void* value): next(next), value(value) { }

  Cell* next;
  void* value;
};

class Local {
 public:
  Value* value;
};

class SiteMask {
 public:
  SiteMask(): typeMask(~0), registerMask(~0), frameIndex(AnyFrameIndex) { }

  SiteMask(uint8_t typeMask, uint32_t registerMask, int frameIndex):
    typeMask(typeMask), registerMask(registerMask), frameIndex(frameIndex)
  { }

  uint8_t typeMask;
  uint32_t registerMask;
  int frameIndex;
};

class Site {
 public:
  Site(): next(0) { }
  
  virtual Site* readTarget(Context*, Read*) { return this; }

  virtual unsigned toString(Context*, char*, unsigned) = 0;

  virtual unsigned copyCost(Context*, Site*) = 0;

  virtual bool match(Context*, const SiteMask&) = 0;

  virtual bool loneMatch(Context*, const SiteMask&) = 0;
  
  virtual void acquire(Context*, Value*) { }

  virtual void release(Context*, Value*) { }

  virtual void freeze(Context*, Value*) { }

  virtual void thaw(Context*, Value*) { }

  virtual bool frozen(Context*) { return false; }

  virtual OperandType type(Context*) = 0;

  virtual void asAssemblerOperand(Context*, Site*, Assembler::Operand*) = 0;

  virtual Site* copy(Context*) = 0;

  virtual Site* copyLow(Context*) = 0;

  virtual Site* copyHigh(Context*) = 0;

  Site* next;
};

class Stack {
 public:
  Stack(unsigned index, Value* value, Stack* next):
    index(index), value(value), next(next)
  { }

  unsigned index;
  Value* value;
  Stack* next;
};

class ForkElement {
 public:
  Value* value;
  MultiRead* read;
  bool local;
};

class ForkState: public Compiler::State {
 public:
  ForkState(Stack* stack, Local* locals, Cell* saved, Event* predecessor,
            unsigned logicalIp):
    stack(stack),
    locals(locals),
    saved(saved),
    predecessor(predecessor),
    logicalIp(logicalIp),
    readCount(0)
  { }

  Stack* stack;
  Local* locals;
  Cell* saved;
  Event* predecessor;
  unsigned logicalIp;
  unsigned readCount;
  ForkElement elements[0];
};

class MySubroutine: public Compiler::Subroutine {
 public:
  MySubroutine(): forkState(0) { }

  ForkState* forkState;
};

class LogicalInstruction {
 public:
  LogicalInstruction(int index, Stack* stack, Local* locals):
    firstEvent(0), lastEvent(0), immediatePredecessor(0), stack(stack),
    locals(locals), machineOffset(0), subroutine(0), index(index)
  { }

  Event* firstEvent;
  Event* lastEvent;
  LogicalInstruction* immediatePredecessor;
  Stack* stack;
  Local* locals;
  Promise* machineOffset;
  MySubroutine* subroutine;
  int index;
};

class Resource {
 public:
  Resource(bool reserved = false):
    value(0), site(0), freezeCount(0), referenceCount(0), reserved(reserved)
  { }

  virtual void freeze(Context*, Value*) = 0;

  virtual void thaw(Context*, Value*) = 0;

  virtual unsigned toString(Context*, char*, unsigned) = 0;

  Value* value;
  Site* site;
  uint8_t freezeCount;
  uint8_t referenceCount;
  bool reserved;
};

class RegisterResource: public Resource {
 public:
  RegisterResource(bool reserved):
    Resource(reserved)
  { }

  virtual void freeze(Context*, Value*);

  virtual void thaw(Context*, Value*);

  virtual unsigned toString(Context*, char*, unsigned);
};

class FrameResource: public Resource {
 public:
  virtual void freeze(Context*, Value*);

  virtual void thaw(Context*, Value*);

  virtual unsigned toString(Context*, char*, unsigned);
};

class ConstantPoolNode {
 public:
  ConstantPoolNode(Promise* promise): promise(promise), next(0) { }

  Promise* promise;
  ConstantPoolNode* next;
};

class Read {
 public:
  Read():
    value(0), event(0), eventNext(0)
  { }

  virtual bool intersect(SiteMask* mask, unsigned depth = 0) = 0;

  virtual Value* successor() = 0;
  
  virtual bool valid() = 0;

  virtual void append(Context* c, Read* r) = 0;

  virtual Read* next(Context* c) = 0;

  Value* value;
  Event* event;
  Read* eventNext;
};

int
intersectFrameIndexes(int a, int b)
{
  if (a == NoFrameIndex or b == NoFrameIndex) return NoFrameIndex;
  if (a == AnyFrameIndex) return b;
  if (b == AnyFrameIndex) return a;
  if (a == b) return a;
  return NoFrameIndex;
}

SiteMask
intersect(const SiteMask& a, const SiteMask& b)
{
  return SiteMask(a.typeMask & b.typeMask, a.registerMask & b.registerMask,
                  intersectFrameIndexes(a.frameIndex, b.frameIndex));
}

enum ValueType {
  ValueGeneral,
  ValueFloat
};

class Value: public Compiler::Operand {
 public:
  Value(Site* site, Site* target, ValueType type):
    reads(0), lastRead(0), sites(site), source(0), target(target), buddy(this),
    high(0), home(NoFrameIndex), type(type)
  { }
  
  Read* reads;
  Read* lastRead;
  Site* sites;
  Site* source;
  Site* target;
  Value* buddy;
  Value* high;
  int8_t home;
  ValueType type;
};

class Context {
 public:
  Context(System* system, Assembler* assembler, Zone* zone,
          Compiler::Client* client):
    system(system),
    assembler(assembler),
    arch(assembler->arch()),
    zone(zone),
    client(client),
    stack(0),
    locals(0),
    saved(0),
    predecessor(0),
    logicalCode(0),
    registerResources
    (static_cast<RegisterResource*>
     (zone->allocate(sizeof(RegisterResource) * arch->registerCount()))),
    frameResources(0),
    firstConstant(0),
    lastConstant(0),
    machineCode(0),
    firstEvent(0),
    lastEvent(0),
    forkState(0),
    subroutine(0),
    logicalIp(-1),
    constantCount(0),
    logicalCodeLength(0),
    parameterFootprint(0),
    localFootprint(0),
    machineCodeSize(0),
    alignedFrameSize(0),
    availableRegisterCount(arch->registerCount()),
    floatRegisterCount(arch->floatRegisterCount()),
    generalRegisterCount(arch->generalRegisterCount()),
    constantCompare(CompareNone)
  {
    for (unsigned i = 0; i < arch->registerCount(); ++i) {
      new (registerResources + i) RegisterResource(arch->reserved(i));
      if (registerResources[i].reserved) {
        -- availableRegisterCount;
        if (arch->generalRegisters() & (1 << i)) {
          -- generalRegisterCount;
        } else if (arch->floatRegisters() & (1 << i)) {
          -- floatRegisterCount;
        }
      }
    }
  }

  System* system;
  Assembler* assembler;
  Assembler::Architecture* arch;
  Zone* zone;
  Compiler::Client* client;
  Stack* stack;
  Local* locals;
  Cell* saved;
  Event* predecessor;
  LogicalInstruction** logicalCode;
  RegisterResource* registerResources;
  FrameResource* frameResources;
  ConstantPoolNode* firstConstant;
  ConstantPoolNode* lastConstant;
  uint8_t* machineCode;
  Event* firstEvent;
  Event* lastEvent;
  ForkState* forkState;
  MySubroutine* subroutine;
  int logicalIp;
  unsigned constantCount;
  unsigned logicalCodeLength;
  unsigned parameterFootprint;
  unsigned localFootprint;
  unsigned machineCodeSize;
  unsigned alignedFrameSize;
  unsigned availableRegisterCount;
  unsigned floatRegisterCount;
  unsigned generalRegisterCount;
  ConstantCompare constantCompare;
};

unsigned
RegisterResource::toString(Context* c, char* buffer, unsigned bufferSize)
{
  return vm::snprintf
    (buffer, bufferSize, "register %d", static_cast<int>
     (this - c->registerResources));
}

unsigned
FrameResource::toString(Context* c, char* buffer, unsigned bufferSize)
{
  return vm::snprintf(buffer, bufferSize, "frame %d", static_cast<int>
                      (this - c->frameResources));
}

class PoolPromise: public Promise {
 public:
  PoolPromise(Context* c, int key): c(c), key(key) { }

  virtual int64_t value() {
    if (resolved()) {
      return reinterpret_cast<intptr_t>
        (c->machineCode + pad(c->machineCodeSize) + (key * BytesPerWord));
    }
    
    abort(c);
  }

  virtual bool resolved() {
    return c->machineCode != 0;
  }

  Context* c;
  int key;
};

class CodePromise: public Promise {
 public:
  CodePromise(Context* c, CodePromise* next):
    c(c), offset(0), next(next)
  { }

  CodePromise(Context* c, Promise* offset):
    c(c), offset(offset), next(0)
  { }

  virtual int64_t value() {
    if (resolved()) {
      return reinterpret_cast<intptr_t>(c->machineCode + offset->value());
    }
    
    abort(c);
  }

  virtual bool resolved() {
    return c->machineCode != 0 and offset and offset->resolved();
  }

  Context* c;
  Promise* offset;
  CodePromise* next;
};

unsigned
machineOffset(Context* c, int logicalIp)
{
  return c->logicalCode[logicalIp]->machineOffset->value();
}

class IpPromise: public Promise {
 public:
  IpPromise(Context* c, int logicalIp):
    c(c),
    logicalIp(logicalIp)
  { }

  virtual int64_t value() {
    if (resolved()) {
      return reinterpret_cast<intptr_t>
        (c->machineCode + machineOffset(c, logicalIp));
    }

    abort(c);
  }

  virtual bool resolved() {
    return c->machineCode != 0;
  }

  Context* c;
  int logicalIp;
};

inline void NO_RETURN
abort(Context* c)
{
  abort(c->system);
}

#ifndef NDEBUG
inline void
assert(Context* c, bool v)
{
  assert(c->system, v);
}
#endif // not NDEBUG

inline void
expect(Context* c, bool v)
{
  expect(c->system, v);
}

unsigned
count(Cell* c)
{
  unsigned count = 0;
  while (c) {
    ++ count;
    c = c->next;
  }
  return count;
}

Cell*
cons(Context* c, void* value, Cell* next)
{
  return new (c->zone->allocate(sizeof(Cell))) Cell(next, value);
}

Cell*
append(Context* c, Cell* first, Cell* second)
{
  if (first) {
    if (second) {
      Cell* start = cons(c, first->value, second);
      Cell* end = start;
      for (Cell* cell = first->next; cell; cell = cell->next) {
        Cell* n = cons(c, cell->value, second);
        end->next = n;
        end = n;
      }
      return start;
    } else {
      return first;
    }
  } else {
    return second;
  }
}

Cell*
reverseDestroy(Cell* cell)
{
  Cell* previous = 0;
  while (cell) {
    Cell* next = cell->next;
    cell->next = previous;
    previous = cell;
    cell = next;
  }
  return previous;
}

class StubReadPair {
 public:
  Value* value;
  StubRead* read;
};

class JunctionState {
 public:
  JunctionState(unsigned frameFootprint): frameFootprint(frameFootprint) { }

  unsigned frameFootprint;
  StubReadPair reads[0];
};

class Link {
 public:
  Link(Event* predecessor, Link* nextPredecessor, Event* successor,
       Link* nextSuccessor, ForkState* forkState):
    predecessor(predecessor), nextPredecessor(nextPredecessor),
    successor(successor), nextSuccessor(nextSuccessor), forkState(forkState),
    junctionState(0)
  { }

  Event* predecessor;
  Link* nextPredecessor;
  Event* successor;
  Link* nextSuccessor;
  ForkState* forkState;
  JunctionState* junctionState;
};

Link*
link(Context* c, Event* predecessor, Link* nextPredecessor, Event* successor,
     Link* nextSuccessor, ForkState* forkState)
{
  return new (c->zone->allocate(sizeof(Link))) Link
    (predecessor, nextPredecessor, successor, nextSuccessor, forkState);
}

unsigned
countPredecessors(Link* link)
{
  unsigned c = 0;
  for (; link; link = link->nextPredecessor) ++ c;
  return c;
}

Link*
lastPredecessor(Link* link)
{
  while (link->nextPredecessor) link = link->nextPredecessor;
  return link;
}

unsigned
countSuccessors(Link* link)
{
  unsigned c = 0;
  for (; link; link = link->nextSuccessor) ++ c;
  return c;
}

class Event {
 public:
  Event(Context* c):
    next(0), stackBefore(c->stack), localsBefore(c->locals),
    stackAfter(0), localsAfter(0), promises(0), reads(0),
    junctionSites(0), snapshots(0), predecessors(0), successors(0),
    visitLinks(0), block(0), logicalInstruction(c->logicalCode[c->logicalIp]),
    readCount(0)
  { }

  virtual const char* name() = 0;

  virtual void compile(Context* c) = 0;

  virtual bool isBranch() { return false; }

  virtual bool allExits() { return false; }

  Event* next;
  Stack* stackBefore;
  Local* localsBefore;
  Stack* stackAfter;
  Local* localsAfter;
  CodePromise* promises;
  Read* reads;
  Site** junctionSites;
  Snapshot* snapshots;
  Link* predecessors;
  Link* successors;
  Cell* visitLinks;
  Block* block;
  LogicalInstruction* logicalInstruction;
  unsigned readCount;
};

unsigned
totalFrameSize(Context* c)
{
  return c->alignedFrameSize
    + c->arch->frameHeaderSize()
    + c->arch->argumentFootprint(c->parameterFootprint);
}

int
frameIndex(Context* c, int localIndex)
{
  assert(c, localIndex >= 0);

  int index = c->alignedFrameSize + c->parameterFootprint - localIndex - 1;

  if (localIndex < static_cast<int>(c->parameterFootprint)) {
    index += c->arch->frameHeaderSize();
  } else {
    index -= c->arch->frameFooterSize();
  }

  assert(c, index >= 0);
  assert(c, static_cast<unsigned>(index) < totalFrameSize(c));

  return index;
}

unsigned
frameIndexToOffset(Context* c, unsigned frameIndex)
{
  assert(c, frameIndex < totalFrameSize(c));

  return (frameIndex + c->arch->frameFooterSize()) * BytesPerWord;
}

unsigned
offsetToFrameIndex(Context* c, unsigned offset)
{
  assert(c, static_cast<int>
         ((offset / BytesPerWord) - c->arch->frameFooterSize()) >= 0);
  assert(c, ((offset / BytesPerWord) - c->arch->frameFooterSize())
         < totalFrameSize(c));

  return (offset / BytesPerWord) - c->arch->frameFooterSize();
}

unsigned
frameBase(Context* c)
{
  return c->alignedFrameSize
    - c->arch->frameReturnAddressSize()
    - c->arch->frameFooterSize()
    + c->arch->frameHeaderSize();
}

class FrameIterator {
 public:
  class Element {
   public:
    Element(Value* value, unsigned localIndex):
      value(value), localIndex(localIndex)
    { }

    Value* const value;
    const unsigned localIndex;
  };

  FrameIterator(Context* c, Stack* stack, Local* locals):
    stack(stack), locals(locals), localIndex(c->localFootprint - 1)
  { }

  bool hasMore() {
    while (stack and stack->value == 0) stack = stack->next;

    while (localIndex >= 0 and locals[localIndex].value == 0) -- localIndex;

    return stack != 0 or localIndex >= 0;
  }

  Element next(Context* c) {
    Value* v;
    unsigned li;
    if (stack) {
      Stack* s = stack;
      v = s->value;
      li = s->index + c->localFootprint;
      stack = stack->next;
    } else {
      Local* l = locals + localIndex;
      v = l->value;
      li = localIndex;
      -- localIndex;
    }
    return Element(v, li);
  }

  Stack* stack;
  Local* locals;
  int localIndex;
};

int
frameIndex(Context* c, FrameIterator::Element* element)
{
  return frameIndex(c, element->localIndex);
}

class SiteIterator {
 public:
  SiteIterator(Value* v, bool includeBuddies = true):
    originalValue(v),
    currentValue(v),
    includeBuddies(includeBuddies),
    next_(findNext(&(v->sites))),
    previous(0)
  { }

  Site** findNext(Site** p) {
    if (*p) {
      return p;
    } else {
      if (includeBuddies) {
        for (Value* v = currentValue->buddy;
             v != originalValue;
             v = v->buddy)
        {
          if (v->sites) {
            currentValue = v;
            return &(v->sites);
          }
        }
      }
      return 0;
    }
  }

  bool hasMore() {
    if (previous) {
      next_ = findNext(&((*previous)->next));
      previous = 0;
    }
    return next_ != 0;
  }

  Site* next() {
    previous = next_;
    return *previous;
  }

  void remove(Context* c) {
    (*previous)->release(c, originalValue);
    *previous = (*previous)->next;
    next_ = findNext(previous);
    previous = 0;
  }

  Value* originalValue;
  Value* currentValue;
  bool includeBuddies;
  Site** next_;
  Site** previous;
};

bool
hasMoreThanOneSite(Value* v)
{
  SiteIterator it(v);
  if (it.hasMore()) {
    it.next();
    return it.hasMore();
  } else {
    return false;
  }
}

bool
hasSite(Value* v)
{
  SiteIterator it(v);
  return it.hasMore();
}

bool
findSite(Context*, Value* v, Site* site)
{
  for (Site* s = v->sites; s; s = s->next) {
    if (s == site) return true;
  }
  return false;
}

void
addSite(Context* c, Value* v, Site* s)
{
  if (not findSite(c, v, s)) {
    if (DebugSites) {
      char buffer[256]; s->toString(c, buffer, 256);
      fprintf(stderr, "add site %s to %p\n", buffer, v);
    }
    s->acquire(c, v);
    s->next = v->sites;
    v->sites = s;
  }
}

void
removeSite(Context* c, Value* v, Site* s)
{
  for (SiteIterator it(v); it.hasMore();) {
    if (s == it.next()) {
      if (DebugSites) {
        char buffer[256]; s->toString(c, buffer, 256);
        fprintf(stderr, "remove site %s from %p\n", buffer, v);
      }
      it.remove(c);
      break;
    }
  }
  if (DebugSites) {
    fprintf(stderr, "%p has more: %d\n", v, hasSite(v));
  }
  assert(c, not findSite(c, v, s));
}

void
clearSites(Context* c, Value* v)
{
  if (DebugSites) {
    fprintf(stderr, "clear sites for %p\n", v);
  }
  for (SiteIterator it(v); it.hasMore();) {
    it.next();
    it.remove(c);
  }
}

bool
valid(Read* r)
{
  return r and r->valid();
}

Read*
live(Value* v)
{
  Value* p = v;
  do {
    if (valid(p->reads)) {
      return p->reads;
    }
    p = p->buddy;
  } while (p != v);

  return 0;
}

Read*
liveNext(Context* c, Value* v)
{
  Read* r = v->reads->next(c);
  if (valid(r)) return r;

  for (Value* p = v->buddy; p != v; p = p->buddy) {
    if (valid(p->reads)) return p->reads;
  }

  return 0;
}

void
deadBuddy(Context* c, Value* v, Read* r UNUSED)
{
  assert(c, v->buddy != v);
  assert(c, r);

  if (DebugBuddies) {
    fprintf(stderr, "remove dead buddy %p from", v);
    for (Value* p = v->buddy; p != v; p = p->buddy) {
      fprintf(stderr, " %p", p);
    }
    fprintf(stderr, "\n");
  }

  assert(c, v->buddy);

  Value* next = v->buddy;
  v->buddy = v;
  Value* p = next;
  while (p->buddy != v) p = p->buddy;
  p->buddy = next;

  assert(c, p->buddy);

  for (SiteIterator it(v); it.hasMore();) {
    Site* s = it.next();
    it.remove(c);
    
    addSite(c, next, s);
  }
}

void
popRead(Context* c, Event* e UNUSED, Value* v)
{
  assert(c, e == v->reads->event);

  if (DebugReads) {
    fprintf(stderr, "pop read %p from %p next %p event %p (%s)\n",
            v->reads, v, v->reads->next(c), e, (e ? e->name() : 0));
  }

  v->reads = v->reads->next(c);

  if (not valid(v->reads)) {
    Read* r = live(v);
    if (r) {
      deadBuddy(c, v, r);
    } else {
      clearSites(c, v);
    }
  }
}

bool
buddies(Value* a, Value* b)
{
  if (a == b) return true;
  for (Value* p = a->buddy; p != a; p = p->buddy) {
    if (p == b) return true;
  }
  return false;
}

void
decrementAvailableRegisterCount(Context* c, Value* v)
{
  assert(c, c->availableRegisterCount);
  -- c->availableRegisterCount;
  
  if (v) {
    if (v->type == ValueGeneral) {
      -- c->generalRegisterCount;
    } else if (v->type == ValueFloat) {
      -- c->floatRegisterCount;
    }
  } else {
    -- c->generalRegisterCount;
  }
    
  
  if (DebugResources) {
    fprintf(stderr, "%d registers available - %d float, %d general\n", c->availableRegisterCount, c->floatRegisterCount, c->generalRegisterCount);
  }
}

void
incrementAvailableRegisterCount(Context* c, Value* v)
{
  ++ c->availableRegisterCount;
  
  if (v) {
    if (v->type == ValueGeneral) {
      ++ c->generalRegisterCount;
    } else if (v->type == ValueFloat) {
      ++ c->floatRegisterCount;
    }
  } else {
    ++ c->generalRegisterCount;
  }

  if (DebugResources) {
    fprintf(stderr, "%d registers available\n", c->availableRegisterCount);
  }
}

void
increment(Context* c, RegisterResource* r)
{
  if (not r->reserved) {
    if (DebugResources) {
      char buffer[256]; r->toString(c, buffer, 256);
      fprintf(stderr, "increment %s to %d\n", buffer, r->referenceCount + 1);
    }

    ++ r->referenceCount;

    if (r->referenceCount == 1) {
      decrementAvailableRegisterCount(c, r->value);
    }
  }
}

void
decrement(Context* c, Resource* r)
{
  if (not r->reserved) {
    if (DebugResources) {
      char buffer[256]; r->toString(c, buffer, 256);
      fprintf(stderr, "decrement %s to %d\n", buffer, r->referenceCount - 1);
    }

    assert(c, r->referenceCount > 0);

    -- r->referenceCount;

    if (r->referenceCount == 0) {
      incrementAvailableRegisterCount(c, r->value);
    }
  }
}

void
freezeResource(Context* c, Resource* r, Value* v)
{
  if (DebugResources) {
    char buffer[256]; r->toString(c, buffer, 256);
    fprintf(stderr, "%p freeze %s to %d\n", v, buffer, r->freezeCount + 1);
  }
    
  ++ r->freezeCount;
}

void
RegisterResource::freeze(Context* c, Value* v)
{
  if (not reserved) {
    freezeResource(c, this, v);

    if (freezeCount == 1) {
      decrementAvailableRegisterCount(c, v);
    }
  }
}

void
FrameResource::freeze(Context* c, Value* v)
{
  freezeResource(c, this, v);
}

void
thawResource(Context* c, Resource* r, Value* v)
{
  if (not r->reserved) {
    if (DebugResources) {
      char buffer[256]; r->toString(c, buffer, 256);
      fprintf(stderr, "%p thaw %s to %d\n", v, buffer, r->freezeCount - 1);
    }

    assert(c, r->freezeCount);

    -- r->freezeCount;
  }
}

void
RegisterResource::thaw(Context* c, Value* v)
{
  if (not reserved) {
    thawResource(c, this, v);

    if (freezeCount == 0) {
      incrementAvailableRegisterCount(c, v);
    }
  }
}

void
FrameResource::thaw(Context* c, Value* v)
{
  thawResource(c, this, v);
}

class Target {
 public:
  static const unsigned MinimumRegisterCost = 0;
  static const unsigned MinimumFrameCost = 1;
  static const unsigned StealPenalty = 2;
  static const unsigned StealUniquePenalty = 4;
  static const unsigned LowRegisterPenalty = 10;
  static const unsigned Impossible = 20;

  Target(): cost(Impossible) { }

  Target(int index, OperandType type, unsigned cost):
    index(index), type(type), cost(cost)
  { }

  int16_t index;
  OperandType type;
  uint8_t cost;
};

ValueType
resultType(unsigned code) {
  switch (code) {
  case VoidField:
  case ByteField:
  case BooleanField:
  case CharField:
  case ShortField:
  case ObjectField:
  case LongField:
  case IntField:
    return ValueGeneral;
  case FloatField:
  case DoubleField:
    return ValueFloat;
  default:
    //abort(t);
    return ValueGeneral;
  }
}

Target
pickTarget(Context* c, Read* r, bool intersectRead,
           unsigned registerReserveCount);

unsigned
resourceCost(Context* c UNUSED, Value* v, Resource* r)
{
  if (r->reserved or r->freezeCount or r->referenceCount) {
    return Target::Impossible;
  } else if (r->value) {
    assert(c, findSite(c, r->value, r->site));

    if (v and buddies(r->value, v)) {
      return 0;
    } else if (hasMoreThanOneSite(r->value)) {
      return Target::StealPenalty;
    } else {
      return Target::StealUniquePenalty;
    }
  } else {
    return 0;
  }
}

int
pickRegisterTarget(Context* c, Value* v, uint32_t mask, unsigned* cost)
{
  int target = NoRegister;
  unsigned bestCost = Target::Impossible;
  if (v) {
    if (v->type == ValueFloat) {
      mask &= (c->arch->floatRegisters() | c->arch->generalRegisters());
    } else if(v->type == ValueGeneral) {
      mask &= c->arch->generalRegisters();
    }
  }
  for (int i = c->arch->registerCount() - 1; i >= 0; --i) {
    if ((1 << i) & mask) {
      RegisterResource* r = c->registerResources + i;
      unsigned myCost = resourceCost(c, v, r) + Target::MinimumRegisterCost;
      if ((static_cast<uint32_t>(1) << i) == mask) {
        *cost = myCost;
        return i;
      } else if (myCost < bestCost) {
        bestCost = myCost;
        target = i;
      }
    }
  }

  *cost = bestCost;
  return target;
}

Target
pickRegisterTarget(Context* c, Value* v, uint32_t mask)
{
  unsigned cost;
  int number = pickRegisterTarget(c, v, mask, &cost);
  return Target(number, RegisterOperand, cost);
}

unsigned
frameCost(Context* c, Value* v, int frameIndex)
{
  return resourceCost(c, v, c->frameResources + frameIndex)
    + Target::MinimumFrameCost;
}

Target
pickFrameTarget(Context* c, Value* v)
{
  Target best;

  Value* p = v;
  do {
    if (p->home >= 0) {
      Target mine(p->home, MemoryOperand, frameCost(c, v, p->home));
      if (mine.cost == Target::MinimumFrameCost) {
        return mine;
      } else if (mine.cost < best.cost) {
        best = mine;
      }
    }
    p = p->buddy;
  } while (p != v);

  return best;
}

Target
pickAnyFrameTarget(Context* c, Value* v)
{
  Target best;

  unsigned count = totalFrameSize(c);
  for (unsigned i = 0; i < count; ++i) {
    Target mine(i, MemoryOperand, frameCost(c, v, i));
    if (mine.cost == Target::MinimumFrameCost) {
      return mine;
    } else if (mine.cost < best.cost) {
      best = mine;
    }    
  }

  return best;
}

Target
pickTarget(Context* c, Value* value, const SiteMask& mask,
           unsigned registerPenalty, Target best)
{
  if (mask.typeMask & (1 << RegisterOperand)) {
    Target mine = pickRegisterTarget(c, value, mask.registerMask);

    mine.cost += registerPenalty;
    if (mine.cost == Target::MinimumRegisterCost) {
      return mine;
    } else if (mine.cost < best.cost) {
      best = mine;
    }
  }

  if ((mask.typeMask & (1 << MemoryOperand)) && mask.frameIndex >= 0) {
    Target mine(mask.frameIndex, MemoryOperand,
                frameCost(c, value, mask.frameIndex));
    if (mine.cost == Target::MinimumFrameCost) {
      return mine;
    } else if (mine.cost < best.cost) {
      best = mine;
    }
  }

  return best;
}

Target
pickTarget(Context* c, Read* read, bool intersectRead,
           unsigned registerReserveCount)
{
  /*unsigned registerPenalty = (c->availableRegisterCount > registerReserveCount
                              ? 0 : Target::LowRegisterPenalty);*/
  unsigned registerPenalty;
  if(read->value) {
    if(read->value->type == ValueGeneral) {
      registerPenalty = (c->generalRegisterCount > registerReserveCount
                              ? 0 : Target::LowRegisterPenalty);
    } else if(read->value->type == ValueFloat) {
      registerPenalty = (c->floatRegisterCount > registerReserveCount
                              ? 0 : Target::LowRegisterPenalty);
    } else {
      abort(c);
    }
  } else {
    registerPenalty = (c->generalRegisterCount > registerReserveCount || c->floatRegisterCount > registerReserveCount
                            ? 0 : Target::LowRegisterPenalty);
  }

  SiteMask mask;
  read->intersect(&mask);

  Target best;

  Value* successor = read->successor();
  if (successor) {
    Read* r = live(successor);
    if (r) {
      SiteMask intersection = mask;
      if (r->intersect(&intersection)) {
        best = pickTarget(c, read->value, intersection, registerPenalty, best);
        if (best.cost <= Target::MinimumFrameCost) {
          return best;
        }
      }
    }
  }

  best = pickTarget(c, read->value, mask, registerPenalty, best);
  if (best.cost <= Target::MinimumFrameCost) {
    return best;
  }

  if (intersectRead) {
    return best;
  }

  { Target mine = pickRegisterTarget(c, read->value, ~0);

    mine.cost += registerPenalty;

    if (mine.cost == Target::MinimumRegisterCost) {
      return mine;
    } else if (mine.cost < best.cost) {
      best = mine;
    }
  }

  { Target mine = pickFrameTarget(c, read->value);
    if (mine.cost == Target::MinimumFrameCost) {
      return mine;
    } else if (mine.cost < best.cost) {
      best = mine;
    }
  }

  if (best.cost >= Target::StealUniquePenalty
      and c->availableRegisterCount == 0)
  {
    // there are no free registers left, so moving from memory to
    // memory isn't an option - try harder to find an available frame
    // site:
    best = pickAnyFrameTarget(c, read->value);
    assert(c, best.cost <= 3);
  }

  //if(best.cost == Target::Impossible)asm("int3");
  return best;
}

void
acquire(Context* c, Resource* resource, Value* value, Site* site);

void
release(Context* c, Resource* resource, Value* value, Site* site);

ConstantSite*
constantSite(Context* c, Promise* value);

ShiftMaskPromise*
shiftMaskPromise(Context* c, Promise* base, unsigned shift, int64_t mask)
{
  return new (c->zone->allocate(sizeof(ShiftMaskPromise)))
    ShiftMaskPromise(base, shift, mask);
}

CombinedPromise*
combinedPromise(Context* c, Promise* low, Promise* high)
{
  return new (c->zone->allocate(sizeof(CombinedPromise)))
    CombinedPromise(low, high);
}

class ConstantSite: public Site {
 public:
  ConstantSite(Promise* value): value(value) { }

  virtual unsigned toString(Context*, char* buffer, unsigned bufferSize) {
    if (value->resolved()) {
      return vm::snprintf
        (buffer, bufferSize, "constant %"LLD, value->value());
    } else {
      return vm::snprintf(buffer, bufferSize, "constant unresolved");
    }
  }

  virtual unsigned copyCost(Context*, Site* s) {
    return (s == this ? 0 : 3);
  }

  virtual bool match(Context*, const SiteMask& mask) {
    return mask.typeMask & (1 << ConstantOperand);
  }

  virtual bool loneMatch(Context*, const SiteMask&) {
    return true;
  }

  virtual OperandType type(Context*) {
    return ConstantOperand;
  }

  virtual void asAssemblerOperand(Context* c, Site* high,
                                  Assembler::Operand* result)
  {
    Promise* v = value;
    if (high) {
      v = combinedPromise(c, value, static_cast<ConstantSite*>(high)->value);
    }
    new (result) Assembler::Constant(v);
  }

  virtual Site* copy(Context* c) {
    return constantSite(c, value);
  }

  virtual Site* copyLow(Context* c) {
    return constantSite(c, shiftMaskPromise(c, value, 0, 0xFFFFFFFF));
  }

  virtual Site* copyHigh(Context* c) {
    return constantSite(c, shiftMaskPromise(c, value, 32, 0xFFFFFFFF));
  }

  Promise* value;
};

ConstantSite*
constantSite(Context* c, Promise* value)
{
  return new (c->zone->allocate(sizeof(ConstantSite))) ConstantSite(value);
}

ResolvedPromise*
resolved(Context* c, int64_t value)
{
  return new (c->zone->allocate(sizeof(ResolvedPromise)))
    ResolvedPromise(value);
}

ConstantSite*
constantSite(Context* c, int64_t value)
{
  return constantSite(c, resolved(c, value));
}

AddressSite*
addressSite(Context* c, Promise* address);

class AddressSite: public Site {
 public:
  AddressSite(Promise* address): address(address) { }

  virtual unsigned toString(Context*, char* buffer, unsigned bufferSize) {
    if (address->resolved()) {
      return vm::snprintf
        (buffer, bufferSize, "address %"LLD, address->value());
    } else {
      return vm::snprintf(buffer, bufferSize, "address unresolved");
    }
  }

  virtual unsigned copyCost(Context*, Site* s) {
    return (s == this ? 0 : 2);
  }

  virtual bool match(Context*, const SiteMask& mask) {
    return mask.typeMask & (1 << AddressOperand);
  }

  virtual bool loneMatch(Context*, const SiteMask&) {
    return false;
  }

  virtual OperandType type(Context*) {
    return AddressOperand;
  }

  virtual void asAssemblerOperand(Context* c UNUSED, Site* high UNUSED,
                                  Assembler::Operand* result)
  {
    assert(c, high == 0);

    new (result) Assembler::Address(address);
  }

  virtual Site* copy(Context* c) {
    return addressSite(c, address);
  }

  virtual Site* copyLow(Context* c) {
    abort(c);
  }

  virtual Site* copyHigh(Context* c) {
    abort(c);
  }

  Promise* address;
};

AddressSite*
addressSite(Context* c, Promise* address)
{
  return new (c->zone->allocate(sizeof(AddressSite))) AddressSite(address);
}

RegisterSite*
freeRegisterSite(Context* c, uint32_t mask = ~0);

class RegisterSite: public Site {
 public:
  RegisterSite(uint32_t mask, int number):
    mask(mask), number(number)
  { }

  virtual unsigned toString(Context*, char* buffer, unsigned bufferSize) {
    if (number != NoRegister) {
      return vm::snprintf(buffer, bufferSize, "%p register %d", this, number);
    } else {
      return vm::snprintf(buffer, bufferSize, "%p register unacquired", this);
    }
  }

  virtual unsigned copyCost(Context* c, Site* s) {
    assert(c, number != NoRegister);

    if (s and
        (this == s or
         (s->type(c) == RegisterOperand
          and (static_cast<RegisterSite*>(s)->mask & (1 << number)))))
    {
      return 0;
    } else {
      return 1;
    }
  }

  virtual bool match(Context* c UNUSED, const SiteMask& mask) {
    assert(c, number != NoRegister);

    if ((mask.typeMask & (1 << RegisterOperand))) {
      return ((static_cast<uint64_t>(1) << number) & mask.registerMask);
    } else {
      return false;
    }
  }

  virtual bool loneMatch(Context* c UNUSED, const SiteMask& mask) {
    assert(c, number != NoRegister);

    if ((mask.typeMask & (1 << RegisterOperand))) {
      return ((static_cast<uint64_t>(1) << number) == mask.registerMask);
    } else {
      return false;
    }
  }

  virtual void acquire(Context* c, Value* v) {
    Target target;
    if (number != NoRegister) {
      target = Target(number, RegisterOperand, 0);
    } else {
      target = pickRegisterTarget(c, v, mask);
      expect(c, target.cost < Target::Impossible);
    }

    RegisterResource* resource = c->registerResources + target.index;
    local::acquire(c, resource, v, this);

    number = target.index;
  }

  virtual void release(Context* c, Value* v) {
    assert(c, number != NoRegister);

    local::release(c, c->registerResources + number, v, this);
  }

  virtual void freeze(Context* c, Value* v) {
    assert(c, number != NoRegister);

    c->registerResources[number].freeze(c, v);
  }

  virtual void thaw(Context* c, Value* v) {
    assert(c, number != NoRegister);

    c->registerResources[number].thaw(c, v);
  }

  virtual bool frozen(Context* c UNUSED) {
    assert(c, number != NoRegister);

    return c->registerResources[number].freezeCount != 0;
  }

  virtual OperandType type(Context*) {
    return RegisterOperand;
  }

  virtual void asAssemblerOperand(Context* c UNUSED, Site* high,
                                  Assembler::Operand* result)
  {
    assert(c, number != NoRegister);

    int highNumber;
    if (high) {
      highNumber = static_cast<RegisterSite*>(high)->number;
      assert(c, highNumber != NoRegister);
    } else {
      highNumber = NoRegister;
    }

    new (result) Assembler::Register(number, highNumber);
  }

  virtual Site* copy(Context* c) {
    uint32_t mask;
    
    if (number != NoRegister) {
      mask = 1 << number;
    } else {
      mask = this->mask;
    }

    return freeRegisterSite(c, mask);
  }

  virtual Site* copyLow(Context* c) {
    abort(c);
  }

  virtual Site* copyHigh(Context* c) {
    abort(c);
  }

  uint32_t mask;
  int number;
};

RegisterSite*
registerSite(Context* c, int number)
{
  assert(c, number >= 0);
  assert(c, number < static_cast<int>(c->arch->registerCount()));

  return new (c->zone->allocate(sizeof(RegisterSite)))
    RegisterSite(1 << number, number);
}

RegisterSite*
freeRegisterSite(Context* c, uint32_t mask)
{
  return new (c->zone->allocate(sizeof(RegisterSite)))
    RegisterSite(mask, NoRegister);
}

MemorySite*
memorySite(Context* c, int base, int offset = 0, int index = NoRegister,
           unsigned scale = 1);

class MemorySite: public Site {
 public:
  MemorySite(int base, int offset, int index, unsigned scale):
    acquired(false), base(base), offset(offset), index(index), scale(scale)
  { }

  virtual unsigned toString(Context*, char* buffer, unsigned bufferSize) {
    if (acquired) {
      return vm::snprintf(buffer, bufferSize, "memory %d 0x%x %d %d",
                      base, offset, index, scale);
    } else {
      return vm::snprintf(buffer, bufferSize, "memory unacquired");
    }
  }

  virtual unsigned copyCost(Context* c, Site* s) {
    assert(c, acquired);    

    if (s and
        (this == s or
         (s->type(c) == MemoryOperand
          and static_cast<MemorySite*>(s)->base == base
          and static_cast<MemorySite*>(s)->offset == offset
          and static_cast<MemorySite*>(s)->index == index
          and static_cast<MemorySite*>(s)->scale == scale)))
    {
      return 0;
    } else {
      return 4;
    }
  }

  virtual bool match(Context* c, const SiteMask& mask) {
    assert(c, acquired);

    if (mask.typeMask & (1 << MemoryOperand)) {
      if (base == c->arch->stack()) {
        assert(c, index == NoRegister);
        return mask.frameIndex == AnyFrameIndex
          || (mask.frameIndex != NoFrameIndex
              && static_cast<int>(frameIndexToOffset(c, mask.frameIndex))
              == offset);
      } else {
        return true;
      }
    } else {
      return false;
    }
  }

  virtual bool loneMatch(Context* c, const SiteMask& mask) {
    assert(c, acquired);

    if (mask.typeMask & (1 << MemoryOperand)) {
      if (base == c->arch->stack()) {
        assert(c, index == NoRegister);

        if (mask.frameIndex == AnyFrameIndex) {
          return false;
        } else {
          return true;
        }
      }
    }
    return false;
  }

  virtual void acquire(Context* c, Value* v) {
    increment(c, c->registerResources + base);
    if (index != NoRegister) {
      increment(c, c->registerResources + index);
    }

    if (base == c->arch->stack()) {
      assert(c, index == NoRegister);

      local::acquire
        (c, c->frameResources + offsetToFrameIndex(c, offset), v, this);
    }

    acquired = true;
  }

  virtual void release(Context* c, Value* v) {
    if (base == c->arch->stack()) {
      assert(c, index == NoRegister);

      local::release
        (c, c->frameResources + offsetToFrameIndex(c, offset), v, this);
    }

    decrement(c, c->registerResources + base);
    if (index != NoRegister) {
      decrement(c, c->registerResources + index);
    }

    acquired = false;
  }

  virtual void freeze(Context* c, Value* v) {
    if (base == c->arch->stack()) {
      c->frameResources[offsetToFrameIndex(c, offset)].freeze(c, v);
    }
  }

  virtual void thaw(Context* c, Value* v) {
    if (base == c->arch->stack()) {
      c->frameResources[offsetToFrameIndex(c, offset)].thaw(c, v);
    }
  }

  virtual bool frozen(Context* c) {
    return base == c->arch->stack()
      and c->frameResources[offsetToFrameIndex(c, offset)].freezeCount != 0;
  }

  virtual OperandType type(Context*) {
    return MemoryOperand;
  }

  virtual void asAssemblerOperand(Context* c UNUSED, Site* high UNUSED,
                                  Assembler::Operand* result)
  {
    assert(c, high == 0
           or (static_cast<MemorySite*>(high)->base == base
               and static_cast<MemorySite*>(high)->offset
               == static_cast<int>(offset + BytesPerWord)
               and static_cast<MemorySite*>(high)->index == index
               and static_cast<MemorySite*>(high)->scale == scale));

    assert(c, acquired);

    new (result) Assembler::Memory(base, offset, index, scale);
  }

  virtual Site* copy(Context* c) {
    return memorySite(c, base, offset, index, scale);
  }

  Site* copyHalf(Context* c, bool add) {
    if (add) {
      return memorySite(c, base, offset + BytesPerWord, index, scale);
    } else {
      return copy(c);
    }
  }

  virtual Site* copyLow(Context* c) {
    return copyHalf(c, c->arch->bigEndian());
  }

  virtual Site* copyHigh(Context* c) {
    return copyHalf(c, not c->arch->bigEndian());
  }

  bool acquired;
  int base;
  int offset;
  int index;
  unsigned scale;
};

MemorySite*
memorySite(Context* c, int base, int offset, int index, unsigned scale)
{
  return new (c->zone->allocate(sizeof(MemorySite)))
    MemorySite(base, offset, index, scale);
}

MemorySite*
frameSite(Context* c, int frameIndex)
{
  assert(c, frameIndex >= 0);
  return memorySite
    (c, c->arch->stack(), frameIndexToOffset(c, frameIndex), NoRegister, 0);
}

void
move(Context* c, Value* value, Site* src, Site* dst)
{
  src->freeze(c, value);

  addSite(c, value, dst);

  src->thaw(c, value);

  if (dst->type(c) == MemoryOperand
      and (src->type(c) == MemoryOperand
           or src->type(c) == AddressOperand))
  {
    src->freeze(c, value);
    dst->freeze(c, value);

    Site* tmp = freeRegisterSite(c);
    addSite(c, value, tmp);

    tmp->freeze(c, value);

    if (DebugMoves) {
      char srcb[256]; src->toString(c, srcb, 256);
      char tmpb[256]; tmp->toString(c, tmpb, 256);
      fprintf(stderr, "move %s to %s for %p\n", srcb, tmpb, value);
    }
      
    apply(c, Move, BytesPerWord, src, 0, BytesPerWord, tmp, 0);

    tmp->thaw(c, value);
    dst->thaw(c, value);
    src->thaw(c, value);

    src = tmp;
  }

  if (DebugMoves) {
    char srcb[256]; src->toString(c, srcb, 256);
    char dstb[256]; dst->toString(c, dstb, 256);
    fprintf(stderr, "move %s to %s for %p\n", srcb, dstb, value);
  }

  src->freeze(c, value);
  dst->freeze(c, value);
  
  apply(c, Move, BytesPerWord, src, 0, BytesPerWord, dst, 0);

  dst->thaw(c, value);
  src->thaw(c, value);
}

unsigned
sitesToString(Context* c, Site* sites, char* buffer, unsigned size)
{
  unsigned total = 0;
  for (Site* s = sites; s; s = s->next) {
    total += s->toString(c, buffer + total, size - total);

    if (s->next) {
      assert(c, size > total + 2);
      memcpy(buffer + total, ", ", 2);
      total += 2;
    }
  }

  assert(c, size > total);
  buffer[total] = 0;

  return total;
}

unsigned
sitesToString(Context* c, Value* v, char* buffer, unsigned size)
{
  unsigned total = 0;
  Value* p = v;
  do {
    if (total) {
      assert(c, size > total + 2);
      memcpy(buffer + total, "; ", 2);
      total += 2;
    }

    if (p->sites) {
      total += vm::snprintf(buffer + total, size - total, "%p has ", p);
      total += sitesToString(c, p->sites, buffer + total, size - total);
    } else {
      total += vm::snprintf(buffer + total, size - total, "%p has nothing", p);
    }

    p = p->buddy;
  } while (p != v); 

  return total;
}

Site*
pickTargetSite(Context* c, Read* read, bool intersectRead = false,
               unsigned registerReserveCount = 0)
{
  Target target(pickTarget(c, read, intersectRead, registerReserveCount));
  expect(c, target.cost < Target::Impossible);
  if (target.type == MemoryOperand) {
    return frameSite(c, target.index);
  } else {
    return registerSite(c, target.index);
  }
}

void
steal(Context* c, Resource* r, Value* thief)
{
  if (DebugResources) {
    char resourceBuffer[256]; r->toString(c, resourceBuffer, 256);
    char siteBuffer[1024]; sitesToString(c, r->value, siteBuffer, 1024);
    fprintf(stderr, "%p steal %s from %p (%s)\n",
            thief, resourceBuffer, r->value, siteBuffer);
  }

  if (not ((thief and buddies(thief, r->value))
           or hasMoreThanOneSite(r->value)))
  {
    r->site->freeze(c, r->value);

    move(c, r->value, r->site, pickTargetSite
         (c, live(r->value), false, StealRegisterReserveCount));

    r->site->thaw(c, r->value);
  }

  removeSite(c, r->value, r->site);
}

void
acquire(Context* c, Resource* resource, Value* value, Site* site)
{
  assert(c, value);
  assert(c, site);

  if (not resource->reserved) {
    if (DebugResources) {
      char buffer[256]; resource->toString(c, buffer, 256);
      fprintf(stderr, "%p acquire %s\n", value, buffer);
    }

    if (resource->value) {
      assert(c, findSite(c, resource->value, resource->site));
      steal(c, resource, value);
    }

    resource->value = value;
    resource->site = site;
  }
}

void
release(Context* c, Resource* resource, Value* value UNUSED, Site* site UNUSED)
{
  if (not resource->reserved) {
    if (DebugResources) {
      char buffer[256]; resource->toString(c, buffer, 256);
      fprintf(stderr, "%p release %s\n", resource->value, buffer);
    }

    assert(c, resource->value);
    assert(c, resource->site);

    assert(c, buddies(resource->value, value));
    assert(c, site == resource->site);
    
    resource->value = 0;
    resource->site = 0;
  }
}

class SingleRead: public Read {
 public:
  SingleRead(const SiteMask& mask, Value* successor):
    next_(0), mask(mask), successor_(successor)
  { }

  virtual bool intersect(SiteMask* mask, unsigned) {
    *mask = local::intersect(*mask, this->mask);

    return true;
  }

  virtual Value* successor() {
    return successor_;
  }
  
  virtual bool valid() {
    return true;
  }

  virtual void append(Context* c UNUSED, Read* r) {
    assert(c, next_ == 0);
    next_ = r;
  }

  virtual Read* next(Context*) {
    return next_;
  }

  Read* next_;
  SiteMask mask;
  Value* successor_;
};

Read*
read(Context* c, const SiteMask& mask, Value* successor = 0)
{
  assert(c, (mask.typeMask != 1 << MemoryOperand) or mask.frameIndex >= 0);

  return new (c->zone->allocate(sizeof(SingleRead)))
    SingleRead(mask, successor);
}

Read*
generalRegisterRead(Context* c)
{
  return read(c, SiteMask(1 << RegisterOperand, c->arch->generalRegisters(), NoFrameIndex));
}

Read*
generalRegisterOrConstantRead(Context* c)
{
  return read
    (c, SiteMask
     ((1 << RegisterOperand) | (1 << ConstantOperand), c->arch->generalRegisters(), NoFrameIndex));
}

Read*
fixedRegisterRead(Context* c, int number)
{
  return read(c, SiteMask(1 << RegisterOperand, 1 << number, NoFrameIndex));
}

class MultiRead: public Read {
 public:
  MultiRead():
    reads(0), lastRead(0), firstTarget(0), lastTarget(0), visited(false)
  { }

  virtual bool intersect(SiteMask* mask, unsigned depth) {
    if (depth > 0) {
      // short-circuit recursion to avoid poor performance in
      // deeply-nested branches
      return reads != 0;
    }

    bool result = false;
    if (not visited) {
      visited = true;
      for (Cell** cell = &reads; *cell;) {
        Read* r = static_cast<Read*>((*cell)->value);
        bool valid = r->intersect(mask, depth + 1);
        if (valid) {
          result = true;
          cell = &((*cell)->next);
        } else {
          *cell = (*cell)->next;
        }
      }
      visited = false;
    }
    return result;
  }

  virtual Value* successor() {
    return 0;
  }

  virtual bool valid() {
    bool result = false;
    if (not visited) {
      visited = true;
      for (Cell** cell = &reads; *cell;) {
        Read* r = static_cast<Read*>((*cell)->value);
        if (r->valid()) {
          result = true;
          cell = &((*cell)->next);
        } else {
          *cell = (*cell)->next;
        }
      }
      visited = false;
    }
    return result;
  }

  virtual void append(Context* c, Read* r) {
    Cell* cell = cons(c, r, 0);
    if (lastRead == 0) {
      reads = cell;
    } else {
      lastRead->next = cell;
    }
    lastRead = cell;

//     fprintf(stderr, "append %p to %p for %p\n", r, lastTarget, this);

    lastTarget->value = r;
  }

  virtual Read* next(Context* c) {
    abort(c);
  }

  void allocateTarget(Context* c) {
    Cell* cell = cons(c, 0, 0);

//     fprintf(stderr, "allocate target for %p: %p\n", this, cell);

    if (lastTarget) {
      lastTarget->next = cell;
    } else {
      firstTarget = cell;
    }
    lastTarget = cell;
  }

  Read* nextTarget() {
    //     fprintf(stderr, "next target for %p: %p\n", this, firstTarget);

    Read* r = static_cast<Read*>(firstTarget->value);
    firstTarget = firstTarget->next;
    return r;
  }

  Cell* reads;
  Cell* lastRead;
  Cell* firstTarget;
  Cell* lastTarget;
  bool visited;
};

MultiRead*
multiRead(Context* c)
{
  return new (c->zone->allocate(sizeof(MultiRead))) MultiRead;
}

class StubRead: public Read {
 public:
  StubRead():
    next_(0), read(0), visited(false), valid_(true)
  { }

  virtual bool intersect(SiteMask* mask, unsigned depth) {
    if (not visited) {
      visited = true;
      if (read) {
        bool valid = read->intersect(mask, depth);
        if (not valid) {
          read = 0;
        }
      }
      visited = false;
    }
    return valid_;
  }

  virtual Value* successor() {
    return 0;
  }

  virtual bool valid() {
    return valid_;
  }

  virtual void append(Context* c UNUSED, Read* r) {
    assert(c, next_ == 0);
    next_ = r;
  }

  virtual Read* next(Context*) {
    return next_;
  }

  Read* next_;
  Read* read;
  bool visited;
  bool valid_;
};

StubRead*
stubRead(Context* c)
{
  return new (c->zone->allocate(sizeof(StubRead))) StubRead;
}

void
asAssemblerOperand(Context* c, Site* low, Site* high,
                   Assembler::Operand* result)
{
  low->asAssemblerOperand(c, high, result);
}

class OperandUnion: public Assembler::Operand {
  // must be large enough and aligned properly to hold any operand
  // type (we'd use an actual union type here, except that classes
  // with constructors cannot be used in a union):
  uintptr_t padding[4];
};

void
apply(Context* c, UnaryOperation op,
      unsigned s1Size, Site* s1Low, Site* s1High)
{
  assert(c, s1High == 0 or s1Low->type(c) == s1High->type(c));

  OperandType s1Type = s1Low->type(c);
  OperandUnion s1Union; asAssemblerOperand(c, s1Low, s1High, &s1Union);

  c->assembler->apply(op, s1Size, s1Type, &s1Union);
}

void
apply(Context* c, BinaryOperation op,
      unsigned s1Size, Site* s1Low, Site* s1High,
      unsigned s2Size, Site* s2Low, Site* s2High)
{
  assert(c, s1High == 0 or s1Low->type(c) == s1High->type(c));
  assert(c, s2High == 0 or s2Low->type(c) == s2High->type(c));

  OperandType s1Type = s1Low->type(c);
  OperandUnion s1Union; asAssemblerOperand(c, s1Low, s1High, &s1Union);

  OperandType s2Type = s2Low->type(c);
  OperandUnion s2Union; asAssemblerOperand(c, s2Low, s2High, &s2Union);

  c->assembler->apply(op, s1Size, s1Type, &s1Union,
                      s2Size, s2Type, &s2Union);
}

void
apply(Context* c, TernaryOperation op,
      unsigned s1Size, Site* s1Low, Site* s1High,
      unsigned s2Size, Site* s2Low, Site* s2High,
      unsigned s3Size, Site* s3Low, Site* s3High)
{
  assert(c, s1High == 0 or s1Low->type(c) == s1High->type(c));
  assert(c, s2High == 0 or s2Low->type(c) == s2High->type(c));
  assert(c, s3High == 0 or s3Low->type(c) == s3High->type(c));

  OperandType s1Type = s1Low->type(c);
  OperandUnion s1Union; asAssemblerOperand(c, s1Low, s1High, &s1Union);

  OperandType s2Type = s2Low->type(c);
  OperandUnion s2Union; asAssemblerOperand(c, s2Low, s2High, &s2Union);

  OperandType s3Type = s3Low->type(c);
  OperandUnion s3Union; asAssemblerOperand(c, s3Low, s3High, &s3Union);

  c->assembler->apply(op, s1Size, s1Type, &s1Union,
                      s2Size, s2Type, &s2Union,
                      s3Size, s3Type, &s3Union);
}

void
addRead(Context* c, Event* e, Value* v, Read* r)
{
  if (DebugReads) {
    fprintf(stderr, "add read %p to %p last %p event %p (%s)\n",
            r, v, v->lastRead, e, (e ? e->name() : 0));
  }
//if(!e)asm("int3");
  r->value = v;
  if (e) {
    r->event = e;
    r->eventNext = e->reads;
    e->reads = r;
    ++ e->readCount;
  }

  if (v->lastRead) {
    //     if (DebugReads) {
    //       fprintf(stderr, "append %p to %p for %p\n", r, v->lastRead, v);
    //     }

    v->lastRead->append(c, r);
  } else {
    v->reads = r;
  }
  v->lastRead = r;
}

void
clean(Context* c, Value* v, unsigned popIndex)
{
  for (SiteIterator it(v); it.hasMore();) {
    Site* s = it.next();
    if (not (s->match(c, SiteMask(1 << MemoryOperand, 0, AnyFrameIndex))
             and offsetToFrameIndex
             (c, static_cast<MemorySite*>(s)->offset)
             >= popIndex))
    {
      if (false and
          s->match(c, SiteMask(1 << MemoryOperand, 0, AnyFrameIndex)))
      {
        char buffer[256]; s->toString(c, buffer, 256);
        fprintf(stderr, "remove %s from %p at %d pop offset 0x%x\n",
                buffer, v, offsetToFrameIndex
                (c, static_cast<MemorySite*>(s)->offset),
                frameIndexToOffset(c, popIndex));
      }
      it.remove(c);
    }
  }
}

void
clean(Context* c, Event* e, Stack* stack, Local* locals, Read* reads,
      unsigned popIndex)
{
  for (FrameIterator it(c, stack, locals); it.hasMore();) {
    FrameIterator::Element e = it.next(c);
    clean(c, e.value, popIndex);
  }

  for (Read* r = reads; r; r = r->eventNext) {
    popRead(c, e, r->value);
  }
}

CodePromise*
codePromise(Context* c, Event* e)
{
  return e->promises = new (c->zone->allocate(sizeof(CodePromise)))
    CodePromise(c, e->promises);
}

CodePromise*
codePromise(Context* c, Promise* offset)
{
  return new (c->zone->allocate(sizeof(CodePromise))) CodePromise(c, offset);
}

void
append(Context* c, Event* e);

void
saveLocals(Context* c, Event* e)
{
  for (unsigned li = 0; li < c->localFootprint; ++li) {
    Local* local = e->localsBefore + li;
    if (local->value) {
      if (DebugReads) {
        fprintf(stderr, "local save read %p at %d of %d\n",
                local->value, local::frameIndex(c, li), totalFrameSize(c));
      }

      addRead(c, e, local->value, read
              (c, SiteMask(1 << MemoryOperand, 0, local::frameIndex(c, li))));
    }
  }
}

class CallEvent: public Event {
 public:
  CallEvent(Context* c, Value* address, unsigned flags,
            TraceHandler* traceHandler, Value* result, unsigned resultSize,
            Stack* argumentStack, unsigned argumentCount,
            unsigned stackArgumentFootprint):
    Event(c),
    address(address),
    traceHandler(traceHandler),
    result(result),
    returnAddressSurrogate(0),
    framePointerSurrogate(0),
    popIndex(0),
    stackArgumentIndex(0),
    flags(flags),
    resultSize(resultSize),
    stackArgumentFootprint(stackArgumentFootprint)
  {
    uint32_t registerMask = c->arch->allRegisters();

    if (argumentCount) {
      assert(c, (flags & Compiler::TailJump) == 0);
      assert(c, stackArgumentFootprint == 0);

      Stack* s = argumentStack;
      unsigned frameIndex = 0;
      unsigned index = 0;

      while (true) {
        Read* target;
        if (index < c->arch->argumentRegisterCount()) {
          int number = c->arch->argumentRegister(index);
        
          if (DebugReads) {
            fprintf(stderr, "reg %d arg read %p\n", number, s->value);
          }

          target = fixedRegisterRead(c, number);
          registerMask &= ~(1 << number);
        } else {
          if (DebugReads) {
            fprintf(stderr, "stack %d arg read %p\n", frameIndex, s->value);
          }

          target = read(c, SiteMask(1 << MemoryOperand, 0, frameIndex));
          ++ frameIndex;
        }

        addRead(c, this, s->value, target);

        if ((++ index) < argumentCount) {
          s = s->next;
        } else {
          break;
        }
      }
    }

    if (DebugReads) {
      fprintf(stderr, "address read %p\n", address);
    }

    { bool thunk;
      uint8_t typeMask;
      uint64_t planRegisterMask;
      c->arch->plan
        ((flags & Compiler::Aligned) ? AlignedCall : Call, BytesPerWord,
         &typeMask, &planRegisterMask, &thunk);

      assert(c, not thunk);

      addRead(c, this, address, read
              (c, SiteMask
               (typeMask, registerMask & planRegisterMask, AnyFrameIndex)));
    }

    Stack* stack = stackBefore;

    if (stackArgumentFootprint) {
      int footprint = stackArgumentFootprint;
      int returnAddressIndex;
      int framePointerIndex;
      int frameOffset;

      if (TailCalls and (flags & Compiler::TailJump)) {
        assert(c, argumentCount == 0);

        int base = frameBase(c);
        returnAddressIndex = base + c->arch->returnAddressOffset();
        framePointerIndex = base + c->arch->framePointerOffset();

        frameOffset = totalFrameSize(c)
          - c->arch->argumentFootprint(stackArgumentFootprint) - 1;
      } else {
        returnAddressIndex = -1;
        framePointerIndex = -1;
        frameOffset = -1;
      }

      while (footprint > 0) {
        if (stack->value) {
          int frameIndex = footprint + frameOffset;

          if (DebugReads) {
            fprintf(stderr, "stack arg read %p at %d of %d\n",
                    stack->value, frameIndex, totalFrameSize(c));
          }

          if (static_cast<int>(frameIndex) == returnAddressIndex) {
            returnAddressSurrogate = stack->value;
            addRead(c, this, stack->value, generalRegisterRead(c));
          } else if (static_cast<int>(frameIndex) == framePointerIndex) {
            framePointerSurrogate = stack->value;
            addRead(c, this, stack->value, generalRegisterRead(c));
          } else {
            addRead(c, this, stack->value, read
                    (c, SiteMask(1 << MemoryOperand, 0, frameIndex)));
          }
        }

        stack = stack->next;
        -- footprint;
      }
    }

    if ((not TailCalls) or (flags & Compiler::TailJump) == 0) {
      stackArgumentIndex = c->localFootprint;
      if (stackBefore) {
        stackArgumentIndex += stackBefore->index + 1 - stackArgumentFootprint;
      }

      popIndex
        = c->alignedFrameSize
        + c->parameterFootprint
        - c->arch->frameFooterSize()
        - stackArgumentIndex;

      assert(c, static_cast<int>(popIndex) >= 0);

      while (stack) {
        if (stack->value) {
          unsigned logicalIndex = local::frameIndex
            (c, stack->index + c->localFootprint);

          if (DebugReads) {
            fprintf(stderr, "stack save read %p at %d of %d\n",
                    stack->value, logicalIndex, totalFrameSize(c));
          }

          addRead(c, this, stack->value, read
                  (c, SiteMask(1 << MemoryOperand, 0, logicalIndex)));
        }

        stack = stack->next;
      }

      saveLocals(c, this);
    }
  }

  virtual const char* name() {
    return "CallEvent";
  }

  virtual void compile(Context* c) {
    UnaryOperation op;

    if (TailCalls and (flags & Compiler::TailJump)) {
      if (flags & Compiler::Aligned) {
        op = AlignedJump;
      } else {
        op = Jump;
      }

      assert(c, returnAddressSurrogate == 0
             or returnAddressSurrogate->source->type(c) == RegisterOperand);
      assert(c, framePointerSurrogate == 0
             or framePointerSurrogate->source->type(c) == RegisterOperand);

      int ras;
      if (returnAddressSurrogate) {
        returnAddressSurrogate->source->freeze(c, returnAddressSurrogate);

        ras = static_cast<RegisterSite*>
          (returnAddressSurrogate->source)->number;
      } else {
        ras = NoRegister;
      }

      int fps;
      if (framePointerSurrogate) {
        framePointerSurrogate->source->freeze(c, framePointerSurrogate);

        fps = static_cast<RegisterSite*>
          (framePointerSurrogate->source)->number;
      } else {
        fps = NoRegister;
      }

      int offset
        = static_cast<int>(c->arch->argumentFootprint(stackArgumentFootprint))
        - static_cast<int>(c->arch->argumentFootprint(c->parameterFootprint));

      c->assembler->popFrameForTailCall(c->alignedFrameSize, offset, ras, fps);
    } else if (flags & Compiler::Aligned) {
      op = AlignedCall;
    } else {
      op = Call;
    }

    apply(c, op, BytesPerWord, address->source, 0);

    if (traceHandler) {
      traceHandler->handleTrace(codePromise(c, c->assembler->offset()),
                                stackArgumentIndex);
    }

    if (TailCalls) {
      if (flags & Compiler::TailJump) {
        if (returnAddressSurrogate) {
          returnAddressSurrogate->source->thaw(c, returnAddressSurrogate);
        }

        if (framePointerSurrogate) {
          framePointerSurrogate->source->thaw(c, framePointerSurrogate);
        }
      } else {
        unsigned footprint = c->arch->argumentFootprint
          (stackArgumentFootprint);

        if (footprint > c->arch->stackAlignmentInWords()) {
          c->assembler->adjustFrame
            (footprint - c->arch->stackAlignmentInWords());
        }
      }
    }

    clean(c, this, stackBefore, localsBefore, reads, popIndex);

    if (resultSize and live(result)) {
      addSite(c, result, registerSite(c, c->arch->returnLow()));
      if (resultSize > BytesPerWord and live(result->high)) {
        addSite(c, result->high, registerSite(c, c->arch->returnHigh()));
      }
    }
  }

  virtual bool allExits() {
    return (flags & Compiler::TailJump) != 0;
  }

  Value* address;
  TraceHandler* traceHandler;
  Value* result;
  Value* returnAddressSurrogate;
  Value* framePointerSurrogate;
  unsigned popIndex;
  unsigned stackArgumentIndex;
  unsigned flags;
  unsigned resultSize;
  unsigned stackArgumentFootprint;
};

void
appendCall(Context* c, Value* address, unsigned flags,
           TraceHandler* traceHandler, Value* result, unsigned resultSize,
           Stack* argumentStack, unsigned argumentCount,
           unsigned stackArgumentFootprint)
{
  append(c, new (c->zone->allocate(sizeof(CallEvent)))
         CallEvent(c, address, flags, traceHandler, result,
                   resultSize, argumentStack, argumentCount,
                   stackArgumentFootprint));
}

bool
unreachable(Event* event)
{
  for (Link* p = event->predecessors; p; p = p->nextPredecessor) {
    if (not p->predecessor->allExits()) return false;
  }
  return event->predecessors != 0;
}

class ReturnEvent: public Event {
 public:
  ReturnEvent(Context* c, unsigned size, Value* value):
    Event(c), value(value)
  {
    if (value) {
      addRead(c, this, value, fixedRegisterRead(c, c->arch->returnLow()));
      if (size > BytesPerWord) {
        addRead(c, this, value->high,
                fixedRegisterRead(c, c->arch->returnHigh()));
      }
    }
  }

  virtual const char* name() {
    return "ReturnEvent";
  }

  virtual void compile(Context* c) {
    for (Read* r = reads; r; r = r->eventNext) {
      popRead(c, this, r->value);
    }
    
    if (not unreachable(this)) {
      c->assembler->popFrameAndPopArgumentsAndReturn
        (c->arch->argumentFootprint(c->parameterFootprint));
    }
  }

  Value* value;
};

void
appendReturn(Context* c, unsigned size, Value* value)
{
  append(c, new (c->zone->allocate(sizeof(ReturnEvent)))
         ReturnEvent(c, size, value));
}

void
addBuddy(Value* original, Value* buddy)
{
  buddy->buddy = original;
  Value* p = original;
  while (p->buddy != original) p = p->buddy;
  p->buddy = buddy;
  //buddy->type = original->type;

  if (DebugBuddies) {
    fprintf(stderr, "add buddy %p to", buddy);
    for (Value* p = buddy->buddy; p != buddy; p = p->buddy) {
      fprintf(stderr, " %p", p);
    }
    fprintf(stderr, "\n");
  }
}

void
maybeMove(Context* c, BinaryOperation type, unsigned srcSize,
          unsigned srcSelectSize, Value* src, unsigned dstSize, Value* dst,
          const SiteMask& dstMask)
{
  Read* read = live(dst);
  bool isStore = read == 0;

  Site* target;
  if (dst->target) {
    target = dst->target;
  } else if (isStore) {
    return;
  } else {
    target = pickTargetSite(c, read);
  }

  unsigned cost = src->source->copyCost(c, target);

  if (srcSelectSize < dstSize) cost = 1;

  if (cost) {
    bool useTemporary = ((target->type(c) == MemoryOperand
                          and src->source->type(c) == MemoryOperand)
                         or (srcSelectSize < dstSize
                             and target->type(c) != RegisterOperand));

    src->source->freeze(c, src);

    addSite(c, dst, target);

    src->source->thaw(c, src);

    bool addOffset = srcSize != srcSelectSize
      and c->arch->bigEndian()
      and src->source->type(c) == MemoryOperand;

    if (addOffset) {
      static_cast<MemorySite*>(src->source)->offset
        += (srcSize - srcSelectSize);
    }

    target->freeze(c, dst);

    if (target->match(c, dstMask) and not useTemporary) {
      if (DebugMoves) {
        char srcb[256]; src->source->toString(c, srcb, 256);
        char dstb[256]; target->toString(c, dstb, 256);
        fprintf(stderr, "move %s to %s for %p to %p\n",
                srcb, dstb, src, dst);
      }

      src->source->freeze(c, src);

      apply(c, type, min(srcSelectSize, dstSize), src->source, 0,
            dstSize, target, 0);

      src->source->thaw(c, src);
    } else {
      // pick a temporary register which is valid as both a
      // destination and a source for the moves we need to perform:

      bool thunk;
      uint8_t srcTypeMask;
      uint64_t srcRegisterMask;

      c->arch->planSource(type, dstSize, &srcTypeMask, &srcRegisterMask,
                    dstSize, &thunk);

      assert(c, dstMask.typeMask & srcTypeMask & (1 << RegisterOperand));

      Site* tmpTarget = freeRegisterSite
        (c, dstMask.registerMask & srcRegisterMask);

      src->source->freeze(c, src);

      addSite(c, dst, tmpTarget);

      tmpTarget->freeze(c, dst);

      if (DebugMoves) {
        char srcb[256]; src->source->toString(c, srcb, 256);
        char dstb[256]; tmpTarget->toString(c, dstb, 256);
        fprintf(stderr, "move %s to %s for %p to %p\n",
                srcb, dstb, src, dst);
      }

      apply(c, type, srcSelectSize, src->source, 0, dstSize, tmpTarget, 0);

      tmpTarget->thaw(c, dst);

      src->source->thaw(c, src);

      if (useTemporary or isStore) {
        if (DebugMoves) {
          char srcb[256]; tmpTarget->toString(c, srcb, 256);
          char dstb[256]; target->toString(c, dstb, 256);
          fprintf(stderr, "move %s to %s for %p to %p\n",
                  srcb, dstb, src, dst);
        }

        tmpTarget->freeze(c, dst);

        apply(c, Move, dstSize, tmpTarget, 0, dstSize, target, 0);

        tmpTarget->thaw(c, dst);

        if (isStore) {
          removeSite(c, dst, tmpTarget);
        }
      } else {
        removeSite(c, dst, target);
      }
    }

    target->thaw(c, dst);

    if (addOffset) {
      static_cast<MemorySite*>(src->source)->offset
        -= (srcSize - srcSelectSize);
    }
  } else {
    target = src->source;

    assert(c, src);
    assert(c, dst);

    addBuddy(src, dst);

    if (DebugMoves) {
      char dstb[256]; target->toString(c, dstb, 256);
      fprintf(stderr, "null move in %s for %p to %p\n", dstb, src, dst);
    }
  }

  if (isStore) {
    removeSite(c, dst, target);
  }
}

Value*
value(Context* c, ValueType type, Site* site = 0, Site* target = 0)
{
  return new (c->zone->allocate(sizeof(Value))) Value(site, target, type);
}

void
split(Context* c, Value* v)
{
  assert(c, v->high == 0);

  v->high = value(c, v->type);
  for (SiteIterator it(v); it.hasMore();) {
    Site* s = it.next();
    removeSite(c, v, s);
    
    addSite(c, v, s->copyLow(c));
    addSite(c, v->high, s->copyHigh(c));
  }
}

void
maybeSplit(Context* c, Value* v)
{
  if (v->high == 0) {
    split(c, v);
  }
}

void
grow(Context* c, Value* v)
{
  assert(c, v->high == 0);

  v->high = value(c, v->type);
}

class MoveEvent: public Event {
 public:
  MoveEvent(Context* c, BinaryOperation type, unsigned srcSize,
            unsigned srcSelectSize, Value* src, unsigned dstSize, Value* dst,
            const SiteMask& srcLowMask, const SiteMask& srcHighMask,
            const SiteMask& dstLowMask, const SiteMask& dstHighMask):
    Event(c), type(type), srcSize(srcSize), srcSelectSize(srcSelectSize),
    src(src), dstSize(dstSize), dst(dst), dstLowMask(dstLowMask),
    dstHighMask(dstHighMask)
  {
    assert(c, srcSelectSize <= srcSize);

    bool noop = srcSelectSize >= dstSize;
    
    if (dstSize > BytesPerWord) {
      grow(c, dst);
    }

    addRead(c, this, src, read(c, srcLowMask, noop ? dst : 0));
    if (srcSelectSize > BytesPerWord) {
      maybeSplit(c, src);
      addRead(c, this, src->high, read
              (c, srcHighMask,
               noop and dstSize > BytesPerWord ? dst->high : 0));
    }
  }

  virtual const char* name() {
    return "MoveEvent";
  }

  virtual void compile(Context* c) {
    if (srcSelectSize <= BytesPerWord and dstSize <= BytesPerWord) {
      maybeMove(c, type, srcSize, srcSelectSize, src, dstSize, dst,
                dstLowMask);
    } else if (srcSelectSize == dstSize) {
      maybeMove(c, Move, BytesPerWord, BytesPerWord, src, BytesPerWord, dst,
                dstLowMask);
      maybeMove(c, Move, BytesPerWord, BytesPerWord, src->high, BytesPerWord,
                dst->high, dstHighMask);
    } else if (srcSize > BytesPerWord) {
      assert(c, dstSize == BytesPerWord);

      maybeMove(c, Move, BytesPerWord, BytesPerWord, src, BytesPerWord, dst,
                dstLowMask);
    } else {
      assert(c, srcSize == BytesPerWord);
      assert(c, srcSelectSize == BytesPerWord);

      if (dst->high->target or live(dst->high)) {
        assert(c, dstLowMask.typeMask & (1 << RegisterOperand));

        Site* low = freeRegisterSite(c, dstLowMask.registerMask);

        src->source->freeze(c, src);

        addSite(c, dst, low);

        low->freeze(c, dst);
          
        if (DebugMoves) {
          char srcb[256]; src->source->toString(c, srcb, 256);
          char dstb[256]; low->toString(c, dstb, 256);
          fprintf(stderr, "move %s to %s for %p\n",
                  srcb, dstb, src);
        }

        apply(c, Move, BytesPerWord, src->source, 0, BytesPerWord, low, 0);

        low->thaw(c, dst);

        src->source->thaw(c, src);

        assert(c, dstHighMask.typeMask & (1 << RegisterOperand));

        Site* high = freeRegisterSite(c, dstHighMask.registerMask);

        low->freeze(c, dst);

        addSite(c, dst->high, high);

        high->freeze(c, dst->high);
        
        if (DebugMoves) {
          char srcb[256]; low->toString(c, srcb, 256);
          char dstb[256]; high->toString(c, dstb, 256);
          fprintf(stderr, "extend %s to %s for %p %p\n",
                  srcb, dstb, dst, dst->high);
        }

        apply(c, Move, BytesPerWord, low, 0, dstSize, low, high);

        high->thaw(c, dst->high);

        low->thaw(c, dst);
      } else {
        maybeMove(c, Move, BytesPerWord, BytesPerWord, src, BytesPerWord, dst,
                  dstLowMask);
      }
    }

    for (Read* r = reads; r; r = r->eventNext) {
      popRead(c, this, r->value);
    }
  }

  BinaryOperation type;
  unsigned srcSize;
  unsigned srcSelectSize;
  Value* src;
  unsigned dstSize;
  Value* dst;
  SiteMask dstLowMask;
  SiteMask dstHighMask;
};

void
appendMove(Context* c, BinaryOperation type, unsigned srcSize,
           unsigned srcSelectSize, Value* src, unsigned dstSize, Value* dst)
{
  bool thunk;
  uint8_t srcTypeMask;
  uint64_t srcRegisterMask;
  uint8_t dstTypeMask;
  uint64_t dstRegisterMask;

  c->arch->planSource(type, srcSelectSize, &srcTypeMask, &srcRegisterMask,
                dstSize, &thunk);

  assert(c, not thunk);

  c->arch->planDestination(type, srcSelectSize, &srcTypeMask, &srcRegisterMask,
                dstSize, &dstTypeMask, &dstRegisterMask);

  append(c, new (c->zone->allocate(sizeof(MoveEvent)))
         MoveEvent
         (c, type, srcSize, srcSelectSize, src, dstSize, dst,
          SiteMask(srcTypeMask, srcRegisterMask, AnyFrameIndex),
          SiteMask(srcTypeMask, srcRegisterMask >> 32, AnyFrameIndex),
          SiteMask(dstTypeMask, dstRegisterMask, AnyFrameIndex),
          SiteMask(dstTypeMask, dstRegisterMask >> 32, AnyFrameIndex)));
}

ConstantSite*
findConstantSite(Context* c, Value* v)
{
  for (SiteIterator it(v); it.hasMore();) {
    Site* s = it.next();
    if (s->type(c) == ConstantOperand) {
      return static_cast<ConstantSite*>(s);
    }
  }
  return 0;
}

class CompareEvent: public Event {
 public:
  CompareEvent(Context* c, BinaryOperation type, unsigned size, Value* first, Value* second,
               const SiteMask& firstMask, const SiteMask& secondMask):
    Event(c), type(type), size(size), first(first), second(second)
  {
    assert(c, type != FloatCompare || (first->type == ValueFloat && first->type == ValueFloat)); 
    addRead(c, this, first, read(c, firstMask));
    addRead(c, this, second, read(c, secondMask));
  }

  virtual const char* name() {
    return "CompareEvent";
  }

  virtual void compile(Context* c) {
    ConstantSite* firstConstant = findConstantSite(c, first);
    ConstantSite* secondConstant = findConstantSite(c, second);

    if (firstConstant and secondConstant) {
      int64_t d = firstConstant->value->value()
        - secondConstant->value->value();

      if (d < 0) {
        c->constantCompare = CompareLess;
      } else if (d > 0) {
        c->constantCompare = CompareGreater;
      } else {
        c->constantCompare = CompareEqual;
      }
    } else {
      c->constantCompare = CompareNone;

      apply(c, type, size, first->source, 0, size, second->source, 0);
    }

    popRead(c, this, first);
    popRead(c, this, second);
  }
  
  BinaryOperation type;
  unsigned size;
  Value* first;
  Value* second;
};

void
appendCompare(Context* c, BinaryOperation op, unsigned size, Value* first, Value* second)
{
  bool thunk;
  uint8_t firstTypeMask;
  uint64_t firstRegisterMask;
  uint8_t secondTypeMask;
  uint64_t secondRegisterMask;

  c->arch->planSource(op, size, &firstTypeMask, &firstRegisterMask,
                size, &thunk);

  assert(c, not thunk); // todo

  c->arch->planDestination(op, size, &firstTypeMask, &firstRegisterMask,
                size, &secondTypeMask, &secondRegisterMask);

  append(c, new (c->zone->allocate(sizeof(CompareEvent)))
         CompareEvent
         (c, op, size, first, second,
          SiteMask(firstTypeMask, firstRegisterMask, AnyFrameIndex),
          SiteMask(secondTypeMask, secondRegisterMask, AnyFrameIndex)));
}

void
preserve(Context* c, Value* v, Site* s, Read* r)
{
  s->freeze(c, v);

  move(c, v, s, pickTargetSite(c, r));

  s->thaw(c, v);
}

Site*
getTarget(Context* c, Value* value, Value* result, const SiteMask& resultMask)
{
  Site* s;
  Value* v;
  Read* r = liveNext(c, value);
  if (value->source->match(c, static_cast<const SiteMask&>(resultMask)) and (r == 0 or 
          value->source->loneMatch(c, static_cast<const SiteMask&>(resultMask)))) {
    s = value->source;
    v = value;
    if (r and not hasMoreThanOneSite(v)) {
      preserve(c, v, s, r);
    }
  } else {
    SingleRead r(resultMask, 0);
    s = pickTargetSite(c, &r, true);
    v = result;
    addSite(c, result, s);
  }

  removeSite(c, v, s);

  s->freeze(c, v);

  return s;
}

Site*
source(Value* v)
{
  return v ? v->source : 0;
}

void
freezeSource(Context* c, unsigned size, Value* v)
{
  v->source->freeze(c, v);
  if (size > BytesPerWord) {
    v->high->source->freeze(c, v->high);
  }
}

void
thawSource(Context* c, unsigned size, Value* v)
{
  v->source->thaw(c, v);
  if (size > BytesPerWord) {
    v->high->source->thaw(c, v->high);
  }
}

uint64_t
registerMask(Value* v) {
  Site* s = source(v);
  if(!s) return 0;
  else return static_cast<uint64_t>(1) << ((RegisterSite*)s)->number;
}

class CombineEvent: public Event {
 public:
  CombineEvent(Context* c, TernaryOperation type,
               unsigned firstSize, Value* first,
               unsigned secondSize, Value* second,
               unsigned resultSize, Value* result,
               const SiteMask& firstLowMask,
               const SiteMask& firstHighMask,
               const SiteMask& secondLowMask,
               const SiteMask& secondHighMask):
    Event(c), type(type), firstSize(firstSize), first(first),
    secondSize(secondSize), second(second), resultSize(resultSize),
    result(result)
  {
    addRead(c, this, first, read(c, firstLowMask));
    if (firstSize > BytesPerWord) {
      addRead(c, this, first->high, read(c, firstHighMask));
    }

    if (resultSize > BytesPerWord) {
      grow(c, result);
    }

    bool condensed = c->arch->alwaysCondensed(type);

    addRead(c, this, second, read(c, secondLowMask, condensed ? result : 0));
    if (secondSize > BytesPerWord) {
      addRead(c, this, second->high, read
              (c, secondHighMask, condensed ? result->high : 0));
    }
  }

  virtual const char* name() {
    return "CombineEvent";
  }

  virtual void compile(Context* c) {
    freezeSource(c, firstSize, first);
    
    uint8_t aTypeMask = first->source->type(c);
    uint8_t bTypeMask = second->source->type(c);
    uint8_t cTypeMask;
    uint64_t aRegisterMask = (registerMask(first->high) << 32) | registerMask(first);
    uint64_t bRegisterMask = (registerMask(second->high) << 32) | registerMask(second);
    uint64_t cRegisterMask;
    
    c->arch->planDestination(type, firstSize, &aTypeMask, &aRegisterMask, secondSize, &bTypeMask, &bRegisterMask, resultSize, &cTypeMask, &cRegisterMask);
    SiteMask resultLowMask(cTypeMask, cRegisterMask, AnyFrameIndex);
    SiteMask resultHighMask(cTypeMask, cRegisterMask >> 32, AnyFrameIndex);

    Site* low = getTarget(c, second, result, resultLowMask);
    Site* high
      = (resultSize > BytesPerWord
         ? getTarget(c, second->high, result->high, resultHighMask)
         : 0);

    //     fprintf(stderr, "combine %p and %p into %p\n", first, second, result);
    apply(c, type, firstSize, first->source, source(first->high),
          secondSize, second->source, source(second->high),
          resultSize, low, high);

    thawSource(c, firstSize, first);

    for (Read* r = reads; r; r = r->eventNext) {
      popRead(c, this, r->value);
    }

    low->thaw(c, second);
    if (resultSize > BytesPerWord) {
      high->thaw(c, second->high);
    }

    if (live(result)) {
      addSite(c, result, low);
      if (resultSize > BytesPerWord and live(result->high)) {
        addSite(c, result->high, high);
      }
    }
  }

  TernaryOperation type;
  unsigned firstSize;
  Value* first;
  unsigned secondSize;
  Value* second;
  unsigned resultSize;
  Value* result;
};

void
removeBuddy(Context* c, Value* v)
{
  if (v->buddy != v) {
    if (DebugBuddies) {
      fprintf(stderr, "remove buddy %p from", v);
      for (Value* p = v->buddy; p != v; p = p->buddy) {
        fprintf(stderr, " %p", p);
      }
      fprintf(stderr, "\n");
    }

    assert(c, v->buddy);

    Value* next = v->buddy;
    v->buddy = v;
    Value* p = next;
    while (p->buddy != v) p = p->buddy;
    p->buddy = next;

    assert(c, p->buddy);

    if (not live(next)) {
      clearSites(c, next);
    }

    if (not live(v)) {
      clearSites(c, v);
    }
  }
}

Site*
copy(Context* c, Site* s)
{
  Site* start = 0;
  Site* end = 0;
  for (; s; s = s->next) {
    Site* n = s->copy(c);
    if (end) {
      end->next = n;
    } else {
      start = n;
    }
    end = n;
  }
  return start;
}

class Snapshot {
 public:
  Snapshot(Context* c, Value* value, Snapshot* next):
    value(value), buddy(value->buddy), sites(copy(c, value->sites)), next(next)
  { }

  Value* value;
  Value* buddy;
  Site* sites;
  Snapshot* next;
};

Snapshot*
snapshot(Context* c, Value* value, Snapshot* next)
{
  if (DebugControl) {
    char buffer[256]; sitesToString(c, value->sites, buffer, 256);
    fprintf(stderr, "snapshot %p buddy %p sites %s\n",
            value, value->buddy, buffer);
  }

  return new (c->zone->allocate(sizeof(Snapshot))) Snapshot(c, value, next);
}

Snapshot*
makeSnapshots(Context* c, Value* value, Snapshot* next)
{
  next = snapshot(c, value, next);
  for (Value* p = value->buddy; p != value; p = p->buddy) {
    next = snapshot(c, p, next);
  }
  return next;
}

Stack*
stack(Context* c, Value* value, Stack* next)
{
  return new (c->zone->allocate(sizeof(Stack)))
    Stack(next ? next->index + 1 : 0, value, next);
}

Value*
maybeBuddy(Context* c, Value* v);

Value*
pushWord(Context* c, Value* v)
{
  if (v) {
    v = maybeBuddy(c, v);
  }
    
  Stack* s = stack(c, v, c->stack);

  if (DebugFrame) {
    fprintf(stderr, "push %p\n", v);
  }

  if (v) {
    v->home = frameIndex(c, s->index + c->localFootprint);
  }
  c->stack = s;

  return v;
}

Value*
push(Context* c, unsigned footprint, Value* v, bool reverse)
{
  assert(c, footprint);

  bool lowFirst = reverse xor c->arch->bigEndian();
  
  Value* low = v;
  
  if (lowFirst) {
    v = pushWord(c, v);
  }

  Value* high;
  if (footprint > 1) {
    assert(c, footprint == 2);

    if (BytesPerWord == 4 and low->high == 0) {
      split(c, low);
    }

    high = pushWord(c, low->high);
  } else if (v) {
    high = v->high;
  } else {
    high = 0;
  }
  
  if (not lowFirst) {
    v = pushWord(c, v);
  }

  if (v) {
    v->high = high;
  }

  return v;
}

void
popWord(Context* c)
{
  Stack* s = c->stack;
  assert(c, s->value == 0 or s->value->home >= 0);

  if (DebugFrame) {
    fprintf(stderr, "pop %p\n", s->value);
  }
    
  c->stack = s->next;  
}

Value*
pop(Context* c, unsigned footprint)
{
  assert(c, footprint);

  Stack* s = 0;

  bool bigEndian = c->arch->bigEndian();

  if (bigEndian) {
    s = c->stack;
  }

  if (footprint > 1) {
    assert(c, footprint == 2);

#ifndef NDEBUG
    Stack* low;
    Stack* high;
    if (bigEndian) {
      low = c->stack;
      high = low->next;
    } else {
      high = c->stack;
      low = high->next;
    }

    assert(c, low->value->high == high->value
           and ((BytesPerWord == 8) xor (low->value->high != 0)));
#endif // not NDEBUG

    popWord(c);
  }

  if (not bigEndian) {
    s = c->stack;
  }

  popWord(c);

  return s->value;
}

Value*
storeLocal(Context* c, unsigned footprint, Value* v, unsigned index, bool copy)
{
  assert(c, index + footprint <= c->localFootprint);

  if (copy) {
    unsigned sizeInBytes = sizeof(Local) * c->localFootprint;
    Local* newLocals = static_cast<Local*>(c->zone->allocate(sizeInBytes));
    memcpy(newLocals, c->locals, sizeInBytes);
    c->locals = newLocals;
  }

  Value* high;
  if (footprint > 1) {
    assert(c, footprint == 2);

    unsigned highIndex;
    unsigned lowIndex;
    if (c->arch->bigEndian()) {
      highIndex = index + 1;
      lowIndex = index;
    } else {
      lowIndex = index + 1;
      highIndex = index;      
    }

    if (BytesPerWord == 4) {
      assert(c, v->high);

      high = storeLocal(c, 1, v->high, highIndex, false);
    } else {
      high = 0;
    }

    index = lowIndex;
  } else {
    high = v->high;
  }

  v = maybeBuddy(c, v);
  v->high = high;

  Local* local = c->locals + index;
  local->value = v;

  if (DebugFrame) {
    fprintf(stderr, "store local %p at %d\n", local->value, index);
  }

  local->value->home = frameIndex(c, index);

  return v;
}

Value*
loadLocal(Context* c, unsigned footprint, unsigned index)
{
  assert(c, index + footprint <= c->localFootprint);

  if (footprint > 1) {
    assert(c, footprint == 2);

    if (not c->arch->bigEndian()) {
      ++ index;
    }
  }

  assert(c, c->locals[index].value);
  assert(c, c->locals[index].value->home >= 0);

  if (DebugFrame) {
    fprintf(stderr, "load local %p at %d\n", c->locals[index].value, index);
  }

  return c->locals[index].value;
}

void
appendCombine(Context* c, TernaryOperation type,
              unsigned firstSize, Value* first,
              unsigned secondSize, Value* second,
              unsigned resultSize, Value* result)
{
  bool thunk;
  uint8_t firstTypeMask;
  uint64_t firstRegisterMask;
  uint8_t secondTypeMask;
  uint64_t secondRegisterMask;

  c->arch->planSource(type, firstSize, &firstTypeMask, &firstRegisterMask,
                secondSize, &secondTypeMask, &secondRegisterMask,
                resultSize, &thunk);

  if (thunk) {
    Stack* oldStack = c->stack;

    local::push(c, ceiling(secondSize, BytesPerWord), second, false);
    local::push(c, ceiling(firstSize, BytesPerWord), first, false);

    Stack* argumentStack = c->stack;
    c->stack = oldStack;

    appendCall
      (c, value(c, ValueGeneral, constantSite(c, c->client->getThunk(type, firstSize, resultSize))),
       0, 0, result, resultSize, argumentStack,
       ceiling(secondSize, BytesPerWord) + ceiling(firstSize, BytesPerWord),
       0);
  } else {
    append
      (c, new (c->zone->allocate(sizeof(CombineEvent)))
       CombineEvent
       (c, type,
        firstSize, first,
        secondSize, second,
        resultSize, result,
        SiteMask(firstTypeMask, firstRegisterMask, AnyFrameIndex),
        SiteMask(firstTypeMask, firstRegisterMask >> 32, AnyFrameIndex),
        SiteMask(secondTypeMask, secondRegisterMask, AnyFrameIndex),
        SiteMask(secondTypeMask, secondRegisterMask >> 32, AnyFrameIndex)));
  }
}

class TranslateEvent: public Event {
 public:
  TranslateEvent(Context* c, BinaryOperation type, unsigned size, unsigned resSize, Value* value,
                 Value* result,
                 const SiteMask& valueLowMask,
                 const SiteMask& valueHighMask):
    Event(c), type(type), size(size), resSize(resSize), value(value), result(result)
  {
    bool condensed = c->arch->alwaysCondensed(type);

    addRead(c, this, value, read(c, valueLowMask, condensed ? result : 0));
    if (size > BytesPerWord) {
      grow(c, result);
      addRead(c, this, value->high, read
              (c, valueHighMask, condensed ? result->high : 0));
    }
  }

  virtual const char* name() {
    return "TranslateEvent";
  }

  virtual void compile(Context* c) {
    uint8_t aTypeMask = value->source->type(c);
    uint8_t bTypeMask;
    uint64_t aRegisterMask = (registerMask(value->high) << 32) | registerMask(value);
    uint64_t bRegisterMask;
    
    c->arch->planDestination(type, size, &aTypeMask, &aRegisterMask, resSize, &bTypeMask, &bRegisterMask);
    SiteMask resultLowMask(bTypeMask, bRegisterMask, AnyFrameIndex);
    SiteMask resultHighMask(bTypeMask, bRegisterMask >> 32, AnyFrameIndex);
    
    Site* low = getTarget(c, value, result, resultLowMask);
    Site* high
      = (size > BytesPerWord
         ? getTarget(c, value->high, result->high, resultHighMask)
         : 0);

    apply(c, type,
          size, value->source, source(value->high),
          resSize, low, high);

    for (Read* r = reads; r; r = r->eventNext) {
      popRead(c, this, r->value);
    }

    low->thaw(c, value);
    if (size > BytesPerWord) {
      high->thaw(c, value->high);
    }

    if (live(result)) {
      addSite(c, result, low);
      if (size > BytesPerWord and live(result->high)) {
        addSite(c, result->high, high);
      }
    }
  }

  BinaryOperation type;
  unsigned size;
  unsigned resSize;
  Value* value;
  Value* result;
  Read* resultRead;
  SiteMask resultLowMask;
  SiteMask resultHighMask;
};

void
appendTranslate(Context* c, BinaryOperation type, unsigned firstSize, Value* first,
                unsigned resultSize, Value* result)
{
  bool thunk;
  uint8_t firstTypeMask;
  uint64_t firstRegisterMask;

  c->arch->planSource(type, firstSize, &firstTypeMask, &firstRegisterMask,
                resultSize, &thunk);

  if (thunk) {
    Stack* oldStack = c->stack;

    ::push(c, ceiling(firstSize, BytesPerWord), first, false);

    Stack* argumentStack = c->stack;
    c->stack = oldStack;

    appendCall
      (c, value(c, ValueGeneral, constantSite(c, c->client->getThunk(type, firstSize, resultSize))),
       0, 0, result, resultSize, argumentStack,
       ceiling(firstSize, BytesPerWord), 0);
  } else {
    append(c, new (c->zone->allocate(sizeof(TranslateEvent)))
           TranslateEvent
           (c, type, firstSize, resultSize, first, result,
            SiteMask(firstTypeMask, firstRegisterMask, AnyFrameIndex),
            SiteMask(firstTypeMask, firstRegisterMask >> 32, AnyFrameIndex)));
  }
}

class BarrierEvent: public Event {
 public:
  BarrierEvent(Context* c, Operation op):
    Event(c), op(op)
  { }

  virtual const char* name() {
    return "BarrierEvent";
  }

  virtual void compile(Context* c) {
    c->assembler->apply(op);
  }

  Operation op;
};

void
appendBarrier(Context* c, Operation op)
{
  append(c, new (c->zone->allocate(sizeof(BarrierEvent))) BarrierEvent(c, op));
}

class MemoryEvent: public Event {
 public:
  MemoryEvent(Context* c, Value* base, int displacement, Value* index,
              unsigned scale, Value* result):
    Event(c), base(base), displacement(displacement), index(index),
    scale(scale), result(result)
  {
    addRead(c, this, base, generalRegisterRead(c));
    if (index) {
      addRead(c, this, index, generalRegisterOrConstantRead(c));
    }
  }

  virtual const char* name() {
    return "MemoryEvent";
  }

  virtual void compile(Context* c) {
    int indexRegister;
    int displacement = this->displacement;
    unsigned scale = this->scale;
    if (index) {
      ConstantSite* constant = findConstantSite(c, index);

      if (constant) {
        indexRegister = NoRegister;
        displacement += (constant->value->value() * scale);
        scale = 1;
      } else {
        assert(c, index->source->type(c) == RegisterOperand);
        indexRegister = static_cast<RegisterSite*>(index->source)->number;
      }
    } else {
      indexRegister = NoRegister;
    }
    assert(c, base->source->type(c) == RegisterOperand);
    int baseRegister = static_cast<RegisterSite*>(base->source)->number;

    popRead(c, this, base);
    if (index) {
      if (BytesPerWord == 8 and indexRegister != NoRegister) {
        apply(c, Move, 4, index->source, 0, 8, index->source, 0);
      }

      popRead(c, this, index);
    }

    Site* site = memorySite
      (c, baseRegister, displacement, indexRegister, scale);

    Site* low;
    if (result->high) {
      Site* high = site->copyHigh(c);
      low = site->copyLow(c);

      result->high->target = high;
      addSite(c, result->high, high);
    } else {
      low = site;
    }

    result->target = low;
    addSite(c, result, low);
  }

  Value* base;
  int displacement;
  Value* index;
  unsigned scale;
  Value* result;
};

void
appendMemory(Context* c, Value* base, int displacement, Value* index,
             unsigned scale, Value* result)
{
  append(c, new (c->zone->allocate(sizeof(MemoryEvent)))
         MemoryEvent(c, base, displacement, index, scale, result));
}

class BranchEvent: public Event {
 public:
  BranchEvent(Context* c, UnaryOperation type, Value* address, bool exit):
    Event(c), type(type), address(address), exit(exit)
  {
    bool thunk;
    uint8_t typeMask;
    uint64_t registerMask;
    
    c->arch->plan(type, BytesPerWord, &typeMask, &registerMask, &thunk);

    assert(c, not thunk);

    addRead(c, this, address, read
            (c, SiteMask(typeMask, registerMask, AnyFrameIndex)));
  }

  virtual const char* name() {
    return "BranchEvent";
  }

  virtual void compile(Context* c) {
    bool jump;
    UnaryOperation type = this->type;
    if (type != Jump) {
      switch (c->constantCompare) {
      case CompareLess:
        switch (type) {
        case JumpIfLess:
        case JumpIfLessOrEqual:
        case JumpIfNotEqual:
          jump = true;
          type = Jump;
          break;

        default:
          jump = false;
        }
        break;

      case CompareGreater:
        switch (type) {
        case JumpIfGreater:
        case JumpIfGreaterOrEqual:
        case JumpIfNotEqual:
          jump = true;
          type = Jump;
          break;

        default:
          jump = false;
        }
        break;

      case CompareEqual:
        switch (type) {
        case JumpIfEqual:
        case JumpIfLessOrEqual:
        case JumpIfGreaterOrEqual:
          jump = true;
          type = Jump;
          break;

        default:
          jump = false;
        }
        break;

      case CompareNone:
        jump = true;
        break;

      default: abort(c);
      }
    } else {
      jump = true;
    }

    if (jump and not unreachable(this)) {
      apply(c, type, BytesPerWord, address->source, 0);
    }

    popRead(c, this, address);
  }

  virtual bool isBranch() { return true; }

  virtual bool allExits() {
    return type == Jump and (exit or unreachable(this));
  }

  UnaryOperation type;
  Value* address;
  bool exit;
};

void
appendBranch(Context* c, UnaryOperation type, Value* address,
             bool exit = false)
{
  append(c, new (c->zone->allocate(sizeof(BranchEvent)))
         BranchEvent(c, type, address, exit));
}

class BoundsCheckEvent: public Event {
 public:
  BoundsCheckEvent(Context* c, Value* object, unsigned lengthOffset,
                   Value* index, intptr_t handler):
    Event(c), object(object), lengthOffset(lengthOffset), index(index),
    handler(handler)
  {
    addRead(c, this, object, generalRegisterRead(c));
    addRead(c, this, index, generalRegisterOrConstantRead(c));
  }

  virtual const char* name() {
    return "BoundsCheckEvent";
  }

  virtual void compile(Context* c) {
    Assembler* a = c->assembler;

    ConstantSite* constant = findConstantSite(c, index);
    CodePromise* nextPromise = codePromise
      (c, static_cast<Promise*>(0));
    CodePromise* outOfBoundsPromise = 0;

    if (constant) {
      expect(c, constant->value->value() >= 0);      
    } else {
      outOfBoundsPromise = codePromise(c, static_cast<Promise*>(0));

      apply(c, Compare, 4, constantSite(c, resolved(c, 0)), 0,
            4, index->source, 0);

      Assembler::Constant outOfBoundsConstant(outOfBoundsPromise);
      a->apply
        (JumpIfLess, BytesPerWord, ConstantOperand, &outOfBoundsConstant);
    }

    assert(c, object->source->type(c) == RegisterOperand);
    MemorySite length(static_cast<RegisterSite*>(object->source)->number,
                      lengthOffset, NoRegister, 1);
    length.acquired = true;

    apply(c, Compare, 4, index->source, 0, 4, &length, 0);

    Assembler::Constant nextConstant(nextPromise);
    a->apply(JumpIfGreater, BytesPerWord, ConstantOperand, &nextConstant);

    if (constant == 0) {
      outOfBoundsPromise->offset = a->offset();
    }

    Assembler::Constant handlerConstant(resolved(c, handler));
    a->apply(Call, BytesPerWord, ConstantOperand, &handlerConstant);

    nextPromise->offset = a->offset();

    popRead(c, this, object);
    popRead(c, this, index);
  }

  Value* object;
  unsigned lengthOffset;
  Value* index;
  intptr_t handler;
};

void
appendBoundsCheck(Context* c, Value* object, unsigned lengthOffset,
                  Value* index, intptr_t handler)
{
  append(c, new (c->zone->allocate(sizeof(BoundsCheckEvent)))
         BoundsCheckEvent(c, object, lengthOffset, index, handler));
}

class FrameSiteEvent: public Event {
 public:
  FrameSiteEvent(Context* c, Value* value, int index):
    Event(c), value(value), index(index)
  { }

  virtual const char* name() {
    return "FrameSiteEvent";
  }

  virtual void compile(Context* c) {
    if (live(value)) {
      addSite(c, value, frameSite(c, index));
    }
  }

  Value* value;
  int index;
};

void
appendFrameSite(Context* c, Value* value, int index)
{
  append(c, new (c->zone->allocate(sizeof(FrameSiteEvent)))
         FrameSiteEvent(c, value, index));
}

unsigned
frameFootprint(Context* c, Stack* s)
{
  return c->localFootprint + (s ? (s->index + 1) : 0);
}

void
visit(Context* c, Link* link)
{
  //   fprintf(stderr, "visit link from %d to %d fork %p junction %p\n",
  //           link->predecessor->logicalInstruction->index,
  //           link->successor->logicalInstruction->index,
  //           link->forkState,
  //           link->junctionState);

  ForkState* forkState = link->forkState;
  if (forkState) {
    for (unsigned i = 0; i < forkState->readCount; ++i) {
      ForkElement* p = forkState->elements + i;
      Value* v = p->value;
      v->reads = p->read->nextTarget();
      //       fprintf(stderr, "next read %p for %p from %p\n", v->reads, v, p->read);
      if (not live(v)) {
        clearSites(c, v);
      }
    }
  }

  JunctionState* junctionState = link->junctionState;
  if (junctionState) {
    for (unsigned i = 0; i < junctionState->frameFootprint; ++i) {
      StubReadPair* p = junctionState->reads + i;
      
      if (p->value and p->value->reads) {
        assert(c, p->value->reads == p->read);
        popRead(c, 0, p->value);
      }
    }
  }
}

class BuddyEvent: public Event {
 public:
  BuddyEvent(Context* c, Value* original, Value* buddy):
    Event(c), original(original), buddy(buddy)
  {
    addRead(c, this, original, read(c, SiteMask(~0, c->arch->allRegisters(), AnyFrameIndex)));
  }

  virtual const char* name() {
    return "BuddyEvent";
  }

  virtual void compile(Context* c) {
    //     fprintf(stderr, "original %p buddy %p\n", original, buddy);
    assert(c, hasSite(original));

    assert(c, original);
    assert(c, buddy);

    addBuddy(original, buddy);

    popRead(c, this, original);
  }

  Value* original;
  Value* buddy;
};

void
appendBuddy(Context* c, Value* original, Value* buddy)
{
  append(c, new (c->zone->allocate(sizeof(BuddyEvent)))
         BuddyEvent(c, original, buddy));
}

class SaveLocalsEvent: public Event {
 public:
  SaveLocalsEvent(Context* c):
    Event(c)
  {
    saveLocals(c, this);
  }

  virtual const char* name() {
    return "SaveLocalsEvent";
  }

  virtual void compile(Context* c) {
    for (Read* r = reads; r; r = r->eventNext) {
      popRead(c, this, r->value);
    }
  }
};

void
appendSaveLocals(Context* c)
{
  append(c, new (c->zone->allocate(sizeof(SaveLocalsEvent)))
         SaveLocalsEvent(c));
}

class CleanLocalsEvent: public Event {
 public:
  CleanLocalsEvent(Context* c):
    Event(c)
  { }

  virtual const char* name() {
    return "CleanLocalsEvent";
  }

  virtual void compile(Context* c) {
    for (FrameIterator it(c, 0, c->locals); it.hasMore();) {
      FrameIterator::Element e = it.next(c);
      clean(c, e.value, 0);
    }
  }
};

void
appendCleanLocals(Context* c)
{
  append(c, new (c->zone->allocate(sizeof(CleanLocalsEvent)))
         CleanLocalsEvent(c));
}

class DummyEvent: public Event {
 public:
  DummyEvent(Context* c):
    Event(c)
  { }

  virtual const char* name() {
    return "DummyEvent";
  }

  virtual void compile(Context*) { }
};

void
appendDummy(Context* c)
{
  Stack* stack = c->stack;
  Local* locals = c->locals;
  LogicalInstruction* i = c->logicalCode[c->logicalIp];

  c->stack = i->stack;
  c->locals = i->locals;

  append(c, new (c->zone->allocate(sizeof(DummyEvent))) DummyEvent(c));

  c->stack = stack;
  c->locals = locals;  
}

void
append(Context* c, Event* e)
{
  LogicalInstruction* i = c->logicalCode[c->logicalIp];
  if (c->stack != i->stack or c->locals != i->locals) {
    appendDummy(c);
  }

  if (DebugAppend) {
    fprintf(stderr, " -- append %s at %d with %d stack before\n",
            e->name(), e->logicalInstruction->index, c->stack ?
            c->stack->index + 1 : 0);
  }

  if (c->lastEvent) {
    c->lastEvent->next = e;
  } else {
    c->firstEvent = e;
  }
  c->lastEvent = e;

  Event* p = c->predecessor;
  if (p) {
    if (DebugAppend) {
      fprintf(stderr, "%d precedes %d\n", p->logicalInstruction->index,
              e->logicalInstruction->index);
    }

    Link* link = local::link
      (c, p, e->predecessors, e, p->successors, c->forkState);
    e->predecessors = link;
    p->successors = link;
  }
  c->forkState = 0;

  c->predecessor = e;

  if (e->logicalInstruction->firstEvent == 0) {
    e->logicalInstruction->firstEvent = e;
  }
  e->logicalInstruction->lastEvent = e;
}

bool
acceptMatch(Context* c, Site* s, Read*, const SiteMask& mask)
{
  return s->match(c, mask);
}

bool
isHome(Value* v, int frameIndex)
{
  Value* p = v;
  do {
    if (p->home == frameIndex) {
      return true;
    }
    p = p->buddy;
  } while (p != v);

  return false;
}

bool
acceptForResolve(Context* c, Site* s, Read* read, const SiteMask& mask)
{
  if (acceptMatch(c, s, read, mask) and (not s->frozen(c))) {
    if (s->type(c) == RegisterOperand) {
      return c->generalRegisterCount > ResolveRegisterReserveCount;
    } else {
      assert(c, s->match(c, SiteMask(1 << MemoryOperand, 0, AnyFrameIndex)));

      return isHome(read->value, offsetToFrameIndex
                    (c, static_cast<MemorySite*>(s)->offset));
    }
  } else {
    return false;
  }
}

Site*
pickSourceSite(Context* c, Read* read, Site* target = 0,
               unsigned* cost = 0, uint8_t typeMask = ~0,
               bool intersectRead = true, bool includeBuddies = true,
               bool (*accept)(Context*, Site*, Read*, const SiteMask&)
               = acceptMatch)
{
  SiteMask mask(typeMask, c->arch->allRegisters(), AnyFrameIndex);

  if (intersectRead) {
    read->intersect(&mask);
  }

  Site* site = 0;
  unsigned copyCost = 0xFFFFFFFF;
  for (SiteIterator it(read->value, includeBuddies); it.hasMore();) {
    Site* s = it.next();
    if (accept(c, s, read, mask)) {
      unsigned v = s->copyCost(c, target);
      if (v < copyCost) {
        site = s;
        copyCost = v;
      }
    }
  }

  if (DebugMoves and site and target) {
    char srcb[256]; site->toString(c, srcb, 256);
    char dstb[256]; target->toString(c, dstb, 256);
    fprintf(stderr, "pick source %s to %s for %p cost %d\n",
            srcb, dstb, read->value, copyCost);
  }

  if (cost) *cost = copyCost;
  return site;
}

Site*
readSource(Context* c, Read* r)
{
  if (DebugReads) {
    char buffer[1024]; sitesToString(c, r->value, buffer, 1024);
    fprintf(stderr, "read source for %p from %s\n", r->value, buffer);
  }

  if (not hasSite(r->value)) return 0;

  Site* site = pickSourceSite(c, r);

  if (site) {
    return site;
  } else {
    Site* target = pickTargetSite(c, r, true);
    unsigned copyCost;
    site = pickSourceSite(c, r, target, &copyCost, ~0, false);
    assert(c, copyCost);
    move(c, r->value, site, target);
    return target;    
  }
}

void
propagateJunctionSites(Context* c, Event* e, Site** sites)
{
  for (Link* pl = e->predecessors; pl; pl = pl->nextPredecessor) {
    Event* p = pl->predecessor;
    if (p->junctionSites == 0) {
      p->junctionSites = sites;
      for (Link* sl = p->successors; sl; sl = sl->nextSuccessor) {
        Event* s = sl->successor;
        propagateJunctionSites(c, s, sites);
      }
    }
  }
}

void
propagateJunctionSites(Context* c, Event* e)
{
  for (Link* sl = e->successors; sl; sl = sl->nextSuccessor) {
    Event* s = sl->successor;
    if (s->predecessors->nextPredecessor) {
      unsigned size = sizeof(Site*) * frameFootprint(c, e->stackAfter);
      Site** junctionSites = static_cast<Site**>
        (c->zone->allocate(size));
      memset(junctionSites, 0, size);

      propagateJunctionSites(c, s, junctionSites);
      break;
    }
  }
}

class SiteRecord {
 public:
  SiteRecord(Site* site, Value* value):
    site(site), value(value)
  { }

  SiteRecord() { }

  Site* site;
  Value* value;
};

class SiteRecordList {
 public:
  SiteRecordList(SiteRecord* records, unsigned capacity):
    records(records), index(0), capacity(capacity)
  { }

  SiteRecord* records;
  unsigned index;
  unsigned capacity;
};

void
freeze(Context* c, SiteRecordList* frozen, Site* s, Value* v)
{
  assert(c, frozen->index < frozen->capacity);

  s->freeze(c, v);
  new (frozen->records + (frozen->index ++)) SiteRecord(s, v);
}

void
thaw(Context* c, SiteRecordList* frozen)
{
  while (frozen->index) {
    SiteRecord* sr = frozen->records + (-- frozen->index);
    sr->site->thaw(c, sr->value);
  }
}

Site*
acquireSite(Context* c, SiteRecordList* frozen, Site* target, Value* v,
            Read* r, bool pickSource)
{
  assert(c, hasSite(v));

  unsigned copyCost;
  Site* source;
  if (pickSource) {
    source = pickSourceSite(c, r, target, &copyCost, ~0, false);
  } else {
    copyCost = 0;
    source = target;
  }

  if (copyCost) {
    target = target->copy(c);
    move(c, v, source, target);
  } else {
    target = source;
  }

  freeze(c, frozen, target, v);

  return target;
}

bool
resolveOriginalSites(Context* c, Event* e, SiteRecordList* frozen,
                     Site** sites)
{
  bool complete = true;
  for (FrameIterator it(c, e->stackAfter, e->localsAfter); it.hasMore();) {
    FrameIterator::Element el = it.next(c);
    Value* v = el.value;
    Read* r = live(v);
    Site* s = sites[el.localIndex];

    if (r) {
      if (s) {
        if (DebugControl) {
          char buffer[256];
          s->toString(c, buffer, 256);
          fprintf(stderr, "resolve original %s for %p local %d frame %d\n",
                  buffer, v, el.localIndex, frameIndex(c, &el));
        }

        acquireSite(c, frozen, s, v, r, true);
      } else {
        complete = false;
      }
    } else if (s) {
      if (DebugControl) {
        char buffer[256];
        s->toString(c, buffer, 256);
        fprintf(stderr, "freeze original %s for %p local %d frame %d\n",
                buffer, v, el.localIndex, frameIndex(c, &el));
      }
      
      addSite(c, v, s);
      removeSite(c, v, s);
      freeze(c, frozen, s, v);
    }
  }

  return complete;
}

bool
resolveSourceSites(Context* c, Event* e, SiteRecordList* frozen, Site** sites)
{
  bool complete = true;
  for (FrameIterator it(c, e->stackAfter, e->localsAfter); it.hasMore();) {
    FrameIterator::Element el = it.next(c);
    Value* v = el.value;
    Read* r = live(v);

    if (r and sites[el.localIndex] == 0) {
      const uint32_t mask = (1 << RegisterOperand) | (1 << MemoryOperand);

      Site* s = pickSourceSite
        (c, r, 0, 0, mask, true, false, acceptForResolve);
      if (s == 0) {
        s = pickSourceSite(c, r, 0, 0, mask, false, false, acceptForResolve);
      }

      if (s) {
        if (DebugControl) {
          char buffer[256]; s->toString(c, buffer, 256);
          fprintf(stderr, "resolve source %s from %p local %d frame %d\n",
                  buffer, v, el.localIndex, frameIndex(c, &el));
        }

        sites[el.localIndex] = acquireSite(c, frozen, s, v, r, false)->copy(c);
      } else {
        complete = false;
      }
    }
  }

  return complete;
}

void
resolveTargetSites(Context* c, Event* e, SiteRecordList* frozen, Site** sites)
{
  for (FrameIterator it(c, e->stackAfter, e->localsAfter); it.hasMore();) {
    FrameIterator::Element el = it.next(c);
    Value* v = el.value;
    Read* r = live(v);

    if (r and sites[el.localIndex] == 0) {
      const uint32_t mask = (1 << RegisterOperand) | (1 << MemoryOperand);

      bool useTarget = false;
      Site* s = pickSourceSite(c, r, 0, 0, mask, true, true, acceptForResolve);
      if (s == 0) {
        s = pickSourceSite(c, r, 0, 0, mask, false, true, acceptForResolve);
        if (s == 0) {
          s = pickTargetSite(c, r, false, ResolveRegisterReserveCount);
          useTarget = true;
        }
      }

      if (DebugControl) {
        char buffer[256]; s->toString(c, buffer, 256);
        fprintf(stderr, "resolve target %s for %p local %d frame %d\n",
                buffer, el.value, el.localIndex, frameIndex(c, &el));
      }

      Site* acquired = acquireSite(c, frozen, s, v, r, useTarget)->copy(c);

      sites[el.localIndex] = (useTarget ? s : acquired->copy(c));
    }
  }
}

void
resolveJunctionSites(Context* c, Event* e, SiteRecordList* frozen)
{
  bool complete;
  if (e->junctionSites) {
    complete = resolveOriginalSites(c, e, frozen, e->junctionSites);
  } else {
    propagateJunctionSites(c, e);
    complete = false;
  }

  if (e->junctionSites) {
    if (not complete) {
      complete = resolveSourceSites(c, e, frozen, e->junctionSites);
      if (not complete) {
        resolveTargetSites(c, e, frozen, e->junctionSites);
      }
    }

    if (DebugControl) {
      fprintf(stderr, "resolved junction sites %p at %d\n",
              e->junctionSites, e->logicalInstruction->index);
    }
  }
}

void
resolveBranchSites(Context* c, Event* e, SiteRecordList* frozen)
{
  if (e->successors->nextSuccessor and e->junctionSites == 0) {
    unsigned footprint = frameFootprint(c, e->stackAfter);
    RUNTIME_ARRAY(Site*, branchSites, footprint);
    memset(RUNTIME_ARRAY_BODY(branchSites), 0, sizeof(Site*) * footprint);

    if (not resolveSourceSites(c, e, frozen, RUNTIME_ARRAY_BODY(branchSites)))
    {
      resolveTargetSites(c, e, frozen, RUNTIME_ARRAY_BODY(branchSites));
    }
  }
}

void
captureBranchSnapshots(Context* c, Event* e)
{
  if (e->successors->nextSuccessor) {
    for (FrameIterator it(c, e->stackAfter, e->localsAfter); it.hasMore();) {
      FrameIterator::Element el = it.next(c);
      e->snapshots = makeSnapshots(c, el.value, e->snapshots);
    }

    for (Cell* sv = e->successors->forkState->saved; sv; sv = sv->next) {
      e->snapshots = makeSnapshots
        (c, static_cast<Value*>(sv->value), e->snapshots);
    }

    if (DebugControl) {
      fprintf(stderr, "captured snapshots %p at %d\n",
              e->snapshots, e->logicalInstruction->index);
    }
  }
}

void
populateSiteTables(Context* c, Event* e, SiteRecordList* frozen)
{
  resolveJunctionSites(c, e, frozen);

  resolveBranchSites(c, e, frozen);

  captureBranchSnapshots(c, e);
}

void
setSites(Context* c, Value* v, Site* s)
{
  assert(c, live(v));

  for (; s; s = s->next) {
    addSite(c, v, s->copy(c));
  }

  if (DebugControl) {
    char buffer[256]; sitesToString(c, v->sites, buffer, 256);
    fprintf(stderr, "set sites %s for %p\n", buffer, v);
  }
}

void
resetFrame(Context* c, Event* e)
{
  for (FrameIterator it(c, e->stackBefore, e->localsBefore); it.hasMore();) {
    FrameIterator::Element el = it.next(c);
    clearSites(c, el.value);
  }
}

void
setSites(Context* c, Event* e, Site** sites)
{
  resetFrame(c, e);

  for (FrameIterator it(c, e->stackBefore, e->localsBefore); it.hasMore();) {
    FrameIterator::Element el = it.next(c);
    if (sites[el.localIndex]) {
      if (live(el.value)) {
        setSites(c, el.value, sites[el.localIndex]);
      } else if (DebugControl) {
        char buffer[256]; sitesToString(c, sites[el.localIndex], buffer, 256);
        fprintf(stderr, "skip sites %s for %p local %d frame %d\n",
                buffer, el.value, el.localIndex, frameIndex(c, &el));
      }
    } else if (DebugControl) {
      fprintf(stderr, "no sites for %p local %d frame %d\n",
              el.value, el.localIndex, frameIndex(c, &el));
    }
  }
}

void
removeBuddies(Context* c)
{
  for (FrameIterator it(c, c->stack, c->locals); it.hasMore();) {
    FrameIterator::Element el = it.next(c);
    removeBuddy(c, el.value);
  }
}

void
restore(Context* c, Event* e, Snapshot* snapshots)
{
  for (Snapshot* s = snapshots; s; s = s->next) {
    //     char buffer[256]; sitesToString(c, s->sites, buffer, 256);
    //     fprintf(stderr, "restore %p buddy %p sites %s live %p\n",
    //             s->value, s->value->buddy, buffer, live(s->value));

    assert(c, s->buddy);

    s->value->buddy = s->buddy;
  }

  resetFrame(c, e);

  for (Snapshot* s = snapshots; s; s = s->next) {
    if (live(s->value)) {
      if (live(s->value) and s->sites and s->value->sites == 0) {
        setSites(c, s->value, s->sites);
      }
    }
  }
}

void
populateSources(Context* c, Event* e)
{
<<<<<<< HEAD
  RUNTIME_ARRAY(SiteRecord, frozenRecords, e->readCount);
  SiteRecordList frozen(RUNTIME_ARRAY_BODY(frozenRecords), e->readCount);

=======
  SiteRecord frozenRecords[e->readCount];
  SiteRecordList frozen(frozenRecords, e->readCount);
>>>>>>> 78ea4d20
  for (Read* r = e->reads; r; r = r->eventNext) {
    r->value->source = readSource(c, r);
    if (r->value->source) {
      if (DebugReads) {
        char buffer[256]; r->value->source->toString(c, buffer, 256);
        fprintf(stderr, "freeze source %s for %p\n",
                buffer, r->value);
      }

      freeze(c, &frozen, r->value->source, r->value);
    }
  }

  thaw(c, &frozen);
}

void
setStubRead(Context* c, StubReadPair* p, Value* v)
{
  if (v) {
    StubRead* r = stubRead(c);
    if (DebugReads) {
      fprintf(stderr, "add stub read %p to %p\n", r, v);
    }
    addRead(c, 0, v, r);

    p->value = v;
    p->read = r;
  }
}

void
populateJunctionReads(Context* c, Link* link)
{
  JunctionState* state = new
    (c->zone->allocate
     (sizeof(JunctionState)
      + (sizeof(StubReadPair) * frameFootprint(c, c->stack))))
    JunctionState(frameFootprint(c, c->stack));

  memset(state->reads, 0, sizeof(StubReadPair) * frameFootprint(c, c->stack));

  link->junctionState = state;

  for (FrameIterator it(c, c->stack, c->locals); it.hasMore();) {
    FrameIterator::Element e = it.next(c);
    setStubRead(c, state->reads + e.localIndex, e.value);
  }
}

void
updateJunctionReads(Context* c, JunctionState* state)
{
  for (FrameIterator it(c, c->stack, c->locals); it.hasMore();) {
    FrameIterator::Element e = it.next(c);
    StubReadPair* p = state->reads + e.localIndex;
    if (p->value and p->read->read == 0) {
      Read* r = live(e.value);
      if (r) {
        if (DebugReads) {
          fprintf(stderr, "stub read %p for %p valid: %p\n",
                  p->read, p->value, r);
        }
        p->read->read = r;
      }
    }
  }

  for (unsigned i = 0; i < frameFootprint(c, c->stack); ++i) {
    StubReadPair* p = state->reads + i;
    if (p->value and p->read->read == 0) {
      if (DebugReads) {
        fprintf(stderr, "stub read %p for %p invalid\n", p->read, p->value);
      }
      p->read->valid_ = false;
    }
  }
}

LogicalInstruction*
next(Context* c, LogicalInstruction* i)
{
  for (unsigned n = i->index + 1; n < c->logicalCodeLength; ++n) {
    i = c->logicalCode[n];
    if (i) return i;
  }
  return 0;
}

class Block {
 public:
  Block(Event* head):
    head(head), nextBlock(0), nextInstruction(0), assemblerBlock(0), start(0)
  { }

  Event* head;
  Block* nextBlock;
  LogicalInstruction* nextInstruction;
  Assembler::Block* assemblerBlock;
  unsigned start;
};

Block*
block(Context* c, Event* head)
{
  return new (c->zone->allocate(sizeof(Block))) Block(head);
}

unsigned
compile(Context* c)
{
  if (c->logicalCode[c->logicalIp]->lastEvent == 0) {
    appendDummy(c);
  }

  Assembler* a = c->assembler;

  Block* firstBlock = block(c, c->firstEvent);
  Block* block = firstBlock;

  a->allocateFrame(c->alignedFrameSize);

  for (Event* e = c->firstEvent; e; e = e->next) {
    if (DebugCompile) {
      fprintf(stderr,
              " -- compile %s at %d with %d preds %d succs %d stack\n",
              e->name(), e->logicalInstruction->index,
              countPredecessors(e->predecessors),
              countSuccessors(e->successors),
              e->stackBefore ? e->stackBefore->index + 1 : 0);
    }

    e->block = block;

    c->stack = e->stackBefore;
    c->locals = e->localsBefore;

    if (e->logicalInstruction->machineOffset == 0) {
      e->logicalInstruction->machineOffset = a->offset();
    }

    if (e->predecessors) {
      visit(c, lastPredecessor(e->predecessors));

      Event* first = e->predecessors->predecessor;
      if (e->predecessors->nextPredecessor) {
        for (Link* pl = e->predecessors;
             pl->nextPredecessor;
             pl = pl->nextPredecessor)
        {
          updateJunctionReads(c, pl->junctionState);
        }

        if (DebugControl) {
          fprintf(stderr, "set sites to junction sites %p at %d\n",
                  first->junctionSites, first->logicalInstruction->index);
        }

        setSites(c, e, first->junctionSites);
        removeBuddies(c);
      } else if (first->successors->nextSuccessor) {
        if (DebugControl) {
          fprintf(stderr, "restore snapshots %p at %d\n",
                  first->snapshots, first->logicalInstruction->index);
        }

        restore(c, e, first->snapshots);
      }
    }

    unsigned footprint = frameFootprint(c, e->stackAfter);
    RUNTIME_ARRAY(SiteRecord, frozenRecords, footprint);
    SiteRecordList frozen(RUNTIME_ARRAY_BODY(frozenRecords), footprint);

    bool branch = e->isBranch();
    if (branch and e->successors) {
      populateSiteTables(c, e, &frozen);
    }

    populateSources(c, e);

    thaw(c, &frozen);

    e->compile(c);

    if ((not branch) and e->successors) {
      populateSiteTables(c, e, &frozen);
      thaw(c, &frozen);
    }

    if (e->visitLinks) {
      for (Cell* cell = reverseDestroy(e->visitLinks); cell; cell = cell->next)
      {
        visit(c, static_cast<Link*>(cell->value));
      }
      e->visitLinks = 0;
    }

    for (CodePromise* p = e->promises; p; p = p->next) {
      p->offset = a->offset();
    }
    
    LogicalInstruction* nextInstruction = next(c, e->logicalInstruction);
    if (e->next == 0
        or (e->next->logicalInstruction != e->logicalInstruction
            and (e->next->logicalInstruction != nextInstruction
                 or e != e->logicalInstruction->lastEvent)))
    {
      Block* b = e->logicalInstruction->firstEvent->block;

      while (b->nextBlock) {
        b = b->nextBlock;
      }

      if (b != block) {
        b->nextBlock = block;
      }

      block->nextInstruction = nextInstruction;
      block->assemblerBlock = a->endBlock(e->next != 0);

      if (e->next) {
        block = local::block(c, e->next);
      }
    }
  }

  block = firstBlock;
  while (block->nextBlock or block->nextInstruction) {
    Block* next = block->nextBlock
      ? block->nextBlock
      : block->nextInstruction->firstEvent->block;

    next->start = block->assemblerBlock->resolve
      (block->start, next->assemblerBlock);

    block = next;
  }

  return block->assemblerBlock->resolve(block->start, 0);
}

unsigned
count(Stack* s)
{
  unsigned c = 0;
  while (s) {
    ++ c;
    s = s->next;
  }
  return c;
}

void
restore(Context* c, ForkState* state)
{
  for (unsigned i = 0; i < state->readCount; ++i) {
    ForkElement* p = state->elements + i;
    p->value->lastRead = p->read;
    p->read->allocateTarget(c);
  }
}

void
addForkElement(Context* c, Value* v, ForkState* state, unsigned index)
{
  MultiRead* r = multiRead(c);
  if (DebugReads) {
    fprintf(stderr, "add multi read %p to %p\n", r, v);
  }
  addRead(c, 0, v, r);

  ForkElement* p = state->elements + index;
  p->value = v;
  p->read = r;
}

ForkState*
saveState(Context* c)
{
  unsigned elementCount = frameFootprint(c, c->stack) + count(c->saved);

  ForkState* state = new
    (c->zone->allocate
     (sizeof(ForkState) + (sizeof(ForkElement) * elementCount)))
    ForkState(c->stack, c->locals, c->saved, c->predecessor, c->logicalIp);

  if (c->predecessor) {
    c->forkState = state;

    unsigned count = 0;

    for (FrameIterator it(c, c->stack, c->locals); it.hasMore();) {
      FrameIterator::Element e = it.next(c);
      addForkElement(c, e.value, state, count++);
    }

    for (Cell* sv = c->saved; sv; sv = sv->next) {
      addForkElement(c, static_cast<Value*>(sv->value), state, count++);
    }

    state->readCount = count;
  }

  c->saved = 0;

  return state;
}

void
restoreState(Context* c, ForkState* s)
{
  if (c->logicalCode[c->logicalIp]->lastEvent == 0) {
    appendDummy(c);
  }

  c->stack = s->stack;
  c->locals = s->locals;
  c->predecessor = s->predecessor;
  c->logicalIp = s->logicalIp;

  if (c->predecessor) {
    c->forkState = s;
    restore(c, s);
  }
}

Value*
maybeBuddy(Context* c, Value* v)
{
  if (v->home >= 0) {
    Value* n = value(c, v->type);
    appendBuddy(c, v, n);
    return n;
  } else {
    return v;
  }
}

class Client: public Assembler::Client {
 public:
  Client(Context* c): c(c) { }

  virtual int acquireTemporary(uint32_t mask) {
    unsigned cost;
    int r = pickRegisterTarget(c, 0, mask, &cost);
    expect(c, cost < Target::Impossible);
    save(r);
    increment(c, c->registerResources + r);
    return r;
  }

  virtual void releaseTemporary(int r) {
    decrement(c, c->registerResources + r);
  }

  virtual void save(int r) {
    RegisterResource* reg = c->registerResources + r;

    assert(c, reg->referenceCount == 0);
    assert(c, reg->freezeCount == 0);
    assert(c, not reg->reserved);

    if (reg->value) {
      steal(c, reg, 0);
    }
  }

  Context* c;
};

class MyCompiler: public Compiler {
 public:
  MyCompiler(System* s, Assembler* assembler, Zone* zone,
             Compiler::Client* compilerClient):
    c(s, assembler, zone, compilerClient), client(&c)
  {
    assembler->setClient(&client);
  }

  virtual State* saveState() {
    State* s = local::saveState(&c);
    restoreState(s);
    return s;
  }

  virtual void restoreState(State* state) {
    local::restoreState(&c, static_cast<ForkState*>(state));
  }

  virtual Subroutine* startSubroutine() {
    return c.subroutine = new (c.zone->allocate(sizeof(MySubroutine)))
      MySubroutine;
  }

  virtual void endSubroutine(Subroutine* subroutine) {
    appendCleanLocals(&c);
    static_cast<MySubroutine*>(subroutine)->forkState = local::saveState(&c);
  }

  virtual void linkSubroutine(Subroutine* subroutine) {
    restoreState(static_cast<MySubroutine*>(subroutine)->forkState);
  }

  virtual void init(unsigned logicalCodeLength, unsigned parameterFootprint,
                    unsigned localFootprint, unsigned alignedFrameSize)
  {
    c.logicalCodeLength = logicalCodeLength;
    c.parameterFootprint = parameterFootprint;
    c.localFootprint = localFootprint;
    c.alignedFrameSize = alignedFrameSize;

    unsigned frameResourceCount = totalFrameSize(&c);

    c.frameResources = static_cast<FrameResource*>
      (c.zone->allocate(sizeof(FrameResource) * frameResourceCount));
    
    for (unsigned i = 0; i < frameResourceCount; ++i) {
      new (c.frameResources + i) FrameResource;
    }

    unsigned base = frameBase(&c);
    c.frameResources[base + c.arch->returnAddressOffset()].reserved = true;
    c.frameResources[base + c.arch->framePointerOffset()].reserved = true;

    // leave room for logical instruction -1
    unsigned codeSize = sizeof(LogicalInstruction*) * (logicalCodeLength + 1);
    c.logicalCode = static_cast<LogicalInstruction**>
      (c.zone->allocate(codeSize));
    memset(c.logicalCode, 0, codeSize);
    c.logicalCode++;

    c.locals = static_cast<Local*>
      (c.zone->allocate(sizeof(Local) * localFootprint));

    memset(c.locals, 0, sizeof(Local) * localFootprint);

    c.logicalCode[-1] = new 
      (c.zone->allocate(sizeof(LogicalInstruction)))
      LogicalInstruction(-1, c.stack, c.locals);
  }

  virtual void visitLogicalIp(unsigned logicalIp) {
    assert(&c, logicalIp < c.logicalCodeLength);

    if (c.logicalCode[c.logicalIp]->lastEvent == 0) {
      appendDummy(&c);
    }

    Event* e = c.logicalCode[logicalIp]->firstEvent;

    Event* p = c.predecessor;
    if (p) {
      if (DebugAppend) {
        fprintf(stderr, "visit %d pred %d\n", logicalIp,
                p->logicalInstruction->index);
      }

      p->stackAfter = c.stack;
      p->localsAfter = c.locals;

      Link* link = local::link
        (&c, p, e->predecessors, e, p->successors, c.forkState);
      e->predecessors = link;
      p->successors = link;
      c.lastEvent->visitLinks = cons(&c, link, c.lastEvent->visitLinks);

      if (DebugAppend) {
        fprintf(stderr, "populate junction reads for %d to %d\n",
                p->logicalInstruction->index, logicalIp);
      }

      populateJunctionReads(&c, link);
    }

    if (c.subroutine) {
      c.subroutine->forkState
        = c.logicalCode[logicalIp]->subroutine->forkState;
      c.subroutine = 0;
    }

    c.forkState = 0;
  }

  virtual void startLogicalIp(unsigned logicalIp) {
    assert(&c, logicalIp < c.logicalCodeLength);
    assert(&c, c.logicalCode[logicalIp] == 0);

    if (c.logicalCode[c.logicalIp]->lastEvent == 0) {
      appendDummy(&c);
    }

    Event* p = c.predecessor;
    if (p) {
      p->stackAfter = c.stack;
      p->localsAfter = c.locals;
    }

    c.logicalCode[logicalIp] = new 
      (c.zone->allocate(sizeof(LogicalInstruction)))
      LogicalInstruction(logicalIp, c.stack, c.locals);

    bool startSubroutine = c.subroutine != 0;
    if (startSubroutine) {
      c.logicalCode[logicalIp]->subroutine = c.subroutine;
      c.subroutine = 0;
    }

    c.logicalIp = logicalIp;

    if (startSubroutine) {
      // assume all local variables are initialized on entry to a
      // subroutine, since other calls to the subroutine may
      // initialize them:
      unsigned sizeInBytes = sizeof(Local) * c.localFootprint;
      Local* newLocals = static_cast<Local*>(c.zone->allocate(sizeInBytes));
      memcpy(newLocals, c.locals, sizeInBytes);
      c.locals = newLocals;

      for (unsigned li = 0; li < c.localFootprint; ++li) {
        Local* local = c.locals + li;
        if (local->value == 0) {
          initLocal(1, li, ValueFloat); 
        }
      }
    }
  }

  virtual Promise* machineIp(unsigned logicalIp) {
    return new (c.zone->allocate(sizeof(IpPromise))) IpPromise(&c, logicalIp);
  }

  virtual Promise* poolAppend(intptr_t value) {
    return poolAppendPromise(resolved(&c, value));
  }

  virtual Promise* poolAppendPromise(Promise* value) {
    Promise* p = new (c.zone->allocate(sizeof(PoolPromise)))
      PoolPromise(&c, c.constantCount);

    ConstantPoolNode* constant
      = new (c.zone->allocate(sizeof(ConstantPoolNode)))
      ConstantPoolNode(value);

    if (c.firstConstant) {
      c.lastConstant->next = constant;
    } else {
      c.firstConstant = constant;
    }
    c.lastConstant = constant;
    ++ c.constantCount;

    return p;
  }

  virtual Operand* constant(int64_t value, unsigned code) {
    return promiseConstant(resolved(&c, value), code);
  }

<<<<<<< HEAD
  virtual Operand* promiseConstant(Promise* value) {
    return local::value(&c, local::constantSite(&c, value));
  }

  virtual Operand* address(Promise* address) {
    return value(&c, local::addressSite(&c, address));
=======
  virtual Operand* promiseConstant(Promise* value, unsigned code) {
    return ::value(&c, resultType(code), ::constantSite(&c, value));
  }

  virtual Operand* address(Promise* address) {
    return value(&c, ValueGeneral, ::addressSite(&c, address));
>>>>>>> 78ea4d20
  }

  virtual Operand* memory(Operand* base,
                          unsigned code,
                          int displacement = 0,
                          Operand* index = 0,
                          unsigned scale = 1)
  {
    Value* result = value(&c, resultType(code));

    appendMemory(&c, static_cast<Value*>(base), displacement,
                 static_cast<Value*>(index), scale, result);

    return result;
  }

  virtual Operand* register_(int number) {
  	assert(&c, (1 << number) & c.arch->allRegisters());
  	
    Site* s = registerSite(&c, number);
    ValueType type = ValueGeneral;
    if((1 << number) & c.arch->generalRegisters()) {
      type = ValueGeneral;
    } else if((1 << number) & c.arch->floatRegisters()) {
      type = ValueFloat;
    }
    return value(&c, type, s, s);
  }

  Promise* machineIp() {
    return codePromise(&c, c.logicalCode[c.logicalIp]->lastEvent);
  }

  virtual void push(unsigned footprint UNUSED) {
    assert(&c, footprint == 1);

<<<<<<< HEAD
    Value* v = value(&c);
    Stack* s = local::stack(&c, v, c.stack);
=======
    Value* v = value(&c, ValueFloat);
    Stack* s = ::stack(&c, v, c.stack);
>>>>>>> 78ea4d20
    v->home = frameIndex(&c, s->index + c.localFootprint);
    c.stack = s;
  }

  virtual void push(unsigned footprint, Operand* value) {
    local::push(&c, footprint, static_cast<Value*>(value), true);
  }

  virtual void save(unsigned footprint, Operand* value) {
    c.saved = cons(&c, static_cast<Value*>(value), c.saved);
    if (BytesPerWord == 4 and footprint > 1) {
      assert(&c, footprint == 2);
      assert(&c, static_cast<Value*>(value)->high);

      save(1, static_cast<Value*>(value)->high);
    }
  }

  virtual Operand* pop(unsigned footprint) {
    return local::pop(&c, footprint);
  }

  virtual void pushed() {
    Value* v = value(&c, ValueFloat);
    appendFrameSite
      (&c, v, frameIndex
       (&c, (c.stack ? c.stack->index : 0) + c.localFootprint));

    Stack* s = local::stack(&c, v, c.stack);
    v->home = frameIndex(&c, s->index + c.localFootprint);
    c.stack = s;
  }

  virtual void popped(unsigned footprint) {
    for (; footprint; -- footprint) {
      assert(&c, c.stack->value == 0 or c.stack->value->home >= 0);

      if (DebugFrame) {
        fprintf(stderr, "popped %p\n", c.stack->value);
      }
      
      c.stack = c.stack->next;
    }
  }

  virtual unsigned topOfStack() {
    return c.stack->index;
  }

  virtual Operand* peek(unsigned footprint, unsigned index) {
    Stack* s = c.stack;
    for (unsigned i = index; i > 0; --i) {
      s = s->next;
    }

    if (footprint > 1) {
      assert(&c, footprint == 2);

      bool bigEndian = c.arch->bigEndian();

#ifndef NDEBUG
      Stack* low;
      Stack* high;
      if (bigEndian) {
        low = s;
        high = s->next;
      } else {
        high = s;
        low = s->next;
      }

      assert(&c, low->value->high == high->value
             and ((BytesPerWord == 8) xor (low->value->high != 0)));
#endif // not NDEBUG

      if (not bigEndian) {
        s = s->next;
      }
    }

    return s->value;
  }

  virtual Operand* call(Operand* address,
                        unsigned flags,
                        TraceHandler* traceHandler,
                        unsigned resultSize,
                        unsigned resultCode,
                        unsigned argumentCount,
                        ...)
  {
    va_list a; va_start(a, argumentCount);

    bool bigEndian = c.arch->bigEndian();

    unsigned footprint = 0;
    unsigned size = BytesPerWord;
    RUNTIME_ARRAY(Value*, arguments, argumentCount);
    int index = 0;
    for (unsigned i = 0; i < argumentCount; ++i) {
      Value* o = va_arg(a, Value*);
      if (o) {
        if (bigEndian and size > BytesPerWord) {
          RUNTIME_ARRAY_BODY(arguments)[index++] = o->high;
        }
        RUNTIME_ARRAY_BODY(arguments)[index] = o;
        if ((not bigEndian) and size > BytesPerWord) {
          RUNTIME_ARRAY_BODY(arguments)[++index] = o->high;
        }
        size = BytesPerWord;
        ++ index;
      } else {
        size = 8;
      }
      ++ footprint;
    }

    va_end(a);

    Stack* argumentStack = c.stack;
    for (int i = index - 1; i >= 0; --i) {
      argumentStack = local::stack
        (&c, RUNTIME_ARRAY_BODY(arguments)[i], argumentStack);
    }

    Value* result = value(&c, resultType(resultCode));
    appendCall(&c, static_cast<Value*>(address), flags, traceHandler, result,
               resultSize, argumentStack, index, 0);

    return result;
  }

  virtual Operand* stackCall(Operand* address,
                             unsigned flags,
                             TraceHandler* traceHandler,
                             unsigned resultSize,
                             unsigned resultCode,
                             unsigned argumentFootprint)
  {
    Value* result = value(&c, resultType(resultCode));
    appendCall(&c, static_cast<Value*>(address), flags, traceHandler, result,
               resultSize, c.stack, 0, argumentFootprint);
    return result;
  }

  virtual void return_(unsigned size, Operand* value) {
    appendReturn(&c, size, static_cast<Value*>(value));
  }

  virtual void initLocal(unsigned footprint, unsigned index, unsigned code) {
    assert(&c, index + footprint <= c.localFootprint);

    Value* v = value(&c, resultType(code));

    if (footprint > 1) {
      assert(&c, footprint == 2);

      unsigned highIndex;
      unsigned lowIndex;
      if (c.arch->bigEndian()) {
        highIndex = index + 1;
        lowIndex = index;
      } else {
        lowIndex = index + 1;
        highIndex = index;      
      }

      if (BytesPerWord == 4) {
        initLocal(1, highIndex, code);
        v->high = c.locals[highIndex].value;
      }

      index = lowIndex;
    }

    if (DebugFrame) {
      fprintf(stderr, "init local %p at %d (%d)\n",
              v, index, frameIndex(&c, index));
    }

    appendFrameSite(&c, v, frameIndex(&c, index));

    Local* local = c.locals + index;
    local->value = v;
    v->home = frameIndex(&c, index);
  }

  virtual void initLocalsFromLogicalIp(unsigned logicalIp) {
    assert(&c, logicalIp < c.logicalCodeLength);

    unsigned footprint = sizeof(Local) * c.localFootprint;
    Local* newLocals = static_cast<Local*>(c.zone->allocate(footprint));
    memset(newLocals, 0, footprint);
    c.locals = newLocals;

    Event* e = c.logicalCode[logicalIp]->firstEvent;
    for (int i = 0; i < static_cast<int>(c.localFootprint); ++i) {
      Local* local = e->localsBefore + i;
      if (local->value) {
        initLocal(1, i, local->value->type == ValueGeneral ? IntField : FloatField);
      }
    }

    for (int i = 0; i < static_cast<int>(c.localFootprint); ++i) {
      Local* local = e->localsBefore + i;
      if (local->value) {
        int highOffset = c.arch->bigEndian() ? 1 : -1;

        if (i + highOffset >= 0
            and i + highOffset < static_cast<int>(c.localFootprint)
            and local->value->high == local[highOffset].value)
        {
          c.locals[i].value->high = c.locals[i + highOffset].value;
        }
      }
    }
  }

  virtual void storeLocal(unsigned footprint, Operand* src, unsigned index) {
    local::storeLocal(&c, footprint, static_cast<Value*>(src), index, true);
  }

  virtual Operand* loadLocal(unsigned footprint, unsigned index) {
    return local::loadLocal(&c, footprint, index);
  }

  virtual void saveLocals() {
    appendSaveLocals(&c);
  }

  virtual void checkBounds(Operand* object, unsigned lengthOffset,
                           Operand* index, intptr_t handler)
  {
    appendBoundsCheck(&c, static_cast<Value*>(object),
                      lengthOffset, static_cast<Value*>(index), handler);
  }

  virtual void store(unsigned srcSize, Operand* src, unsigned dstSize,
                     Operand* dst)
  {
    appendMove(&c, Move, srcSize, srcSize, static_cast<Value*>(src),
               dstSize, static_cast<Value*>(dst));
  }

  virtual Operand* load(unsigned srcSize, unsigned srcSelectSize, Operand* src,
                        unsigned dstSize)
  {
    assert(&c, dstSize >= BytesPerWord);

    Value* dst = value(&c, static_cast<Value*>(src)->type);
    appendMove(&c, Move, srcSize, srcSelectSize, static_cast<Value*>(src),
               dstSize, dst);
    return dst;
  }

  virtual Operand* loadz(unsigned srcSize, unsigned srcSelectSize,
                         Operand* src, unsigned dstSize)
  {
    assert(&c, dstSize >= BytesPerWord);

    Value* dst = value(&c, static_cast<Value*>(src)->type);
    appendMove(&c, MoveZ, srcSize, srcSelectSize, static_cast<Value*>(src),
               dstSize, dst);
    return dst;
  }

  virtual Operand* lcmp(Operand* a, Operand* b) {
    assert(&c, static_cast<Value*>(a)->type == ValueGeneral and static_cast<Value*>(b)->type == ValueGeneral);
    Value* result = value(&c, ValueGeneral);
    appendCombine(&c, LongCompare, 8, static_cast<Value*>(a),
                  8, static_cast<Value*>(b), 8, result);
    return result;
  }

  virtual void cmp(unsigned size, Operand* a, Operand* b) {
    assert(&c, static_cast<Value*>(a)->type == ValueGeneral and static_cast<Value*>(b)->type == ValueGeneral);
    appendCompare(&c, Compare, size, static_cast<Value*>(a),
                  static_cast<Value*>(b));
  }

  virtual void fcmp(unsigned size, Operand* a, Operand* b) {
    assert(&c, static_cast<Value*>(a)->type == ValueFloat and static_cast<Value*>(b)->type == ValueFloat);
    appendCompare(&c, FloatCompare, size, static_cast<Value*>(a),
                  static_cast<Value*>(b));
  }
  

  virtual void jl(Operand* address) {
    appendBranch(&c, JumpIfLess, static_cast<Value*>(address));
  }

  virtual void jg(Operand* address) {
    appendBranch(&c, JumpIfGreater, static_cast<Value*>(address));
  }

  virtual void jle(Operand* address) {
    appendBranch(&c, JumpIfLessOrEqual, static_cast<Value*>(address));
  }

  virtual void jge(Operand* address) {
    appendBranch(&c, JumpIfGreaterOrEqual, static_cast<Value*>(address));
  }

  virtual void je(Operand* address) {
    appendBranch(&c, JumpIfEqual, static_cast<Value*>(address));
  }

  virtual void jne(Operand* address) {
    appendBranch(&c, JumpIfNotEqual, static_cast<Value*>(address));
  }

  virtual void fjl(Operand* address) {
    appendBranch(&c, JumpIfFloatLess, static_cast<Value*>(address));
  }

  virtual void fjg(Operand* address) {
    appendBranch(&c, JumpIfFloatGreater, static_cast<Value*>(address));
  }

  virtual void fjle(Operand* address) {
    appendBranch(&c, JumpIfFloatLessOrEqual, static_cast<Value*>(address));
  }

  virtual void fjge(Operand* address) {
    appendBranch(&c, JumpIfFloatGreaterOrEqual, static_cast<Value*>(address));
  }

  virtual void fje(Operand* address) {
    appendBranch(&c, JumpIfFloatEqual, static_cast<Value*>(address));
  }

  virtual void fjne(Operand* address) {
    appendBranch(&c, JumpIfFloatNotEqual, static_cast<Value*>(address));
  }
  
  virtual void fjuo(Operand* address) {
    appendBranch(&c, JumpIfFloatUnordered, static_cast<Value*>(address));
  }

  virtual void jmp(Operand* address) {
    appendBranch(&c, Jump, static_cast<Value*>(address));
  }

  virtual void exit(Operand* address) {
    appendBranch(&c, Jump, static_cast<Value*>(address), true);
  }

  virtual Operand* add(unsigned size, Operand* a, Operand* b) {
    assert(&c, static_cast<Value*>(a)->type == ValueGeneral and static_cast<Value*>(b)->type == ValueGeneral);
    Value* result = value(&c, ValueGeneral);
    appendCombine(&c, Add, size, static_cast<Value*>(a),
                  size, static_cast<Value*>(b), size, result);
    return result;
  }

  virtual Operand* sub(unsigned size, Operand* a, Operand* b) {
    assert(&c, static_cast<Value*>(a)->type == ValueGeneral and static_cast<Value*>(b)->type == ValueGeneral);
    Value* result = value(&c, ValueGeneral);
    appendCombine(&c, Subtract, size, static_cast<Value*>(a),
                  size, static_cast<Value*>(b), size, result);
    return result;
  }

  virtual Operand* mul(unsigned size, Operand* a, Operand* b) {
    assert(&c, static_cast<Value*>(a)->type == ValueGeneral and static_cast<Value*>(b)->type == ValueGeneral);
    Value* result = value(&c, ValueGeneral);
    appendCombine(&c, Multiply, size, static_cast<Value*>(a),
                  size, static_cast<Value*>(b), size, result);
    return result;
  }

  virtual Operand* div(unsigned size, Operand* a, Operand* b)  {
    assert(&c, static_cast<Value*>(a)->type == ValueGeneral and static_cast<Value*>(b)->type == ValueGeneral);
    Value* result = value(&c, ValueGeneral);
    appendCombine(&c, Divide, size, static_cast<Value*>(a),
                  size, static_cast<Value*>(b), size, result);
    return result;
  }

  virtual Operand* rem(unsigned size, Operand* a, Operand* b) {
    assert(&c, static_cast<Value*>(a)->type == ValueGeneral and static_cast<Value*>(b)->type == ValueGeneral);
    Value* result = value(&c, ValueGeneral);
    appendCombine(&c, Remainder, size, static_cast<Value*>(a),
                  size, static_cast<Value*>(b), size, result);
    return result;
  }

  virtual Operand* fadd(unsigned size, Operand* a, Operand* b) {
    assert(&c, static_cast<Value*>(a)->type == ValueFloat and static_cast<Value*>(b)->type == ValueFloat);
    Value* result = value(&c, ValueFloat);
    static_cast<Value*>(a)->type = static_cast<Value*>(b)->type = ValueFloat;
    appendCombine(&c, FloatAdd, size, static_cast<Value*>(a),
                  size, static_cast<Value*>(b), size, result);
    return result;
  }

  virtual Operand* fsub(unsigned size, Operand* a, Operand* b) {
    assert(&c, static_cast<Value*>(a)->type == ValueFloat and static_cast<Value*>(b)->type == ValueFloat);
    Value* result = value(&c, ValueFloat);
    static_cast<Value*>(a)->type = static_cast<Value*>(b)->type = ValueFloat;
    appendCombine(&c, FloatSubtract, size, static_cast<Value*>(a),
                  size, static_cast<Value*>(b), size, result);
    return result;
  }

  virtual Operand* fmul(unsigned size, Operand* a, Operand* b) {
    assert(&c, static_cast<Value*>(a)->type == ValueFloat and static_cast<Value*>(b)->type == ValueFloat);
    Value* result = value(&c, ValueFloat);
    static_cast<Value*>(a)->type = static_cast<Value*>(b)->type = ValueFloat;
    appendCombine(&c, FloatMultiply, size, static_cast<Value*>(a),
                  size, static_cast<Value*>(b), size, result);
    return result;
  }

  virtual Operand* fdiv(unsigned size, Operand* a, Operand* b)  {
    assert(&c, static_cast<Value*>(a)->type == ValueFloat and static_cast<Value*>(b)->type == ValueFloat);
    Value* result = value(&c, ValueFloat);
    appendCombine(&c, FloatDivide, size, static_cast<Value*>(a),
                  size, static_cast<Value*>(b), size, result);
    return result;
  }

  virtual Operand* frem(unsigned size, Operand* a, Operand* b) {
    assert(&c, static_cast<Value*>(a)->type == ValueFloat and static_cast<Value*>(b)->type == ValueFloat);
    Value* result = value(&c, ValueFloat);
    appendCombine(&c, FloatRemainder, size, static_cast<Value*>(a),
                  size, static_cast<Value*>(b), size, result);
    return result;
  }

  virtual Operand* shl(unsigned size, Operand* a, Operand* b) {
  	assert(&c, static_cast<Value*>(a)->type == ValueGeneral);
    Value* result = value(&c, ValueGeneral);
    appendCombine(&c, ShiftLeft, BytesPerWord, static_cast<Value*>(a),
                  size, static_cast<Value*>(b), size, result);
    return result;
  }

  virtual Operand* shr(unsigned size, Operand* a, Operand* b) {
  	assert(&c, static_cast<Value*>(a)->type == ValueGeneral);
    Value* result = value(&c, ValueGeneral);
    appendCombine(&c, ShiftRight, BytesPerWord, static_cast<Value*>(a),
                  size, static_cast<Value*>(b), size, result);
    return result;
  }

  virtual Operand* ushr(unsigned size, Operand* a, Operand* b) {
  	assert(&c, static_cast<Value*>(a)->type == ValueGeneral);
    Value* result = value(&c, ValueGeneral);
    appendCombine(&c, UnsignedShiftRight, BytesPerWord, static_cast<Value*>(a),
                  size, static_cast<Value*>(b), size, result);
    return result;
  }

  virtual Operand* and_(unsigned size, Operand* a, Operand* b) {
  	assert(&c, static_cast<Value*>(a)->type == ValueGeneral);
    Value* result = value(&c, ValueGeneral);
    appendCombine(&c, And, size, static_cast<Value*>(a),
                  size, static_cast<Value*>(b), size, result);
    return result;
  }

  virtual Operand* or_(unsigned size, Operand* a, Operand* b) {
  	assert(&c, static_cast<Value*>(a)->type == ValueGeneral);
    Value* result = value(&c, ValueGeneral);
    appendCombine(&c, Or, size, static_cast<Value*>(a),
                  size, static_cast<Value*>(b), size, result);
    return result;
  }

  virtual Operand* xor_(unsigned size, Operand* a, Operand* b) {
  	assert(&c, static_cast<Value*>(a)->type == ValueGeneral);
    Value* result = value(&c, ValueGeneral);
    appendCombine(&c, Xor, size, static_cast<Value*>(a),
                  size, static_cast<Value*>(b), size, result);
    return result;
  }

  virtual Operand* neg(unsigned size, Operand* a) {
  	assert(&c, static_cast<Value*>(a)->type == ValueGeneral);
    Value* result = value(&c, ValueGeneral);
    appendTranslate(&c, Negate, size, static_cast<Value*>(a), size, result);
    return result;
  }

  virtual Operand* fneg(unsigned size, Operand* a) {
    assert(&c, static_cast<Value*>(a)->type == ValueFloat);
    Value* result = value(&c, ValueFloat);
    appendTranslate(&c, FloatNegate, size, static_cast<Value*>(a), size, result);
    return result;
  }
  
  virtual Operand* operation(BinaryOperation op, unsigned aSize, unsigned resSize, unsigned resCode, Operand* a) {
  	Value* result = value(&c, resultType(resCode));
  	appendTranslate(&c, op, aSize, static_cast<Value*>(a), resSize, result);
  	return result;
  }
  
  virtual Operand* operation(TernaryOperation op, unsigned aSize, unsigned bSize, unsigned resSize, unsigned resCode, Operand* a, Operand* b) {
  	Value* result = value(&c, resultType(resCode));
    appendCombine(&c, op, aSize, static_cast<Value*>(a),
                  bSize, static_cast<Value*>(b), resSize, result);
    return result;
  }
  
  virtual Operand* f2f(unsigned aSize, unsigned resSize, Operand* a) {
    assert(&c, static_cast<Value*>(a)->type == ValueFloat);
    Value* result = value(&c, ValueFloat);
    appendTranslate(&c, Float2Float, aSize, static_cast<Value*>(a), resSize, result);
    return result;
  }
  
  virtual Operand* f2i(unsigned aSize, unsigned resSize, Operand* a) {
    assert(&c, static_cast<Value*>(a)->type == ValueFloat);
    Value* result = value(&c, ValueGeneral);
    appendTranslate(&c, Float2Int, aSize, static_cast<Value*>(a), resSize, result);
    return result;
  }
  
  virtual Operand* i2f(unsigned aSize, unsigned resSize, Operand* a) {
    assert(&c, static_cast<Value*>(a)->type == ValueGeneral);
    Value* result = value(&c, ValueFloat);
    appendTranslate(&c, Int2Float, aSize, static_cast<Value*>(a), resSize, result);
    return result;
  }

  virtual void loadBarrier() {
    appendBarrier(&c, LoadBarrier);
  }

  virtual void storeStoreBarrier() {
    appendBarrier(&c, StoreStoreBarrier);
  }

  virtual void storeLoadBarrier() {
    appendBarrier(&c, StoreLoadBarrier);
  }

  virtual unsigned compile() {
    return c.machineCodeSize = local::compile(&c);
  }

  virtual unsigned poolSize() {
    return c.constantCount * BytesPerWord;
  }

  virtual void writeTo(uint8_t* dst) {
    c.machineCode = dst;
    c.assembler->writeTo(dst);

    int i = 0;
    for (ConstantPoolNode* n = c.firstConstant; n; n = n->next) {
      intptr_t* target = reinterpret_cast<intptr_t*>
        (dst + pad(c.machineCodeSize) + i);

      if (n->promise->resolved()) {
        *target = n->promise->value();
      } else {
        class Listener: public Promise::Listener {
         public:
          Listener(intptr_t* target): target(target){ }

          virtual bool resolve(int64_t value, void** location) {
            *target = value;
            if (location) *location = target;
            return true;
          }

          intptr_t* target;
        };
        new (n->promise->listen(sizeof(Listener))) Listener(target);
      }

      i += BytesPerWord;
    }
  }

  virtual void dispose() {
    // ignore
  }

  Context c;
  local::Client client;
};

} // namespace local

} // namespace

namespace vm {

Compiler*
makeCompiler(System* system, Assembler* assembler, Zone* zone,
             Compiler::Client* client)
{
  return new (zone->allocate(sizeof(local::MyCompiler)))
    local::MyCompiler(system, assembler, zone, client);
}

} // namespace vm<|MERGE_RESOLUTION|>--- conflicted
+++ resolved
@@ -7,9 +7,9 @@
 
    There is NO WARRANTY for this software.  See license.txt for
    details. */
+
 #include "compiler.h"
 #include "assembler.h"
-#include "machine.h"
 
 using namespace vm;
 
@@ -1003,7 +1003,9 @@
     
   
   if (DebugResources) {
-    fprintf(stderr, "%d registers available - %d float, %d general\n", c->availableRegisterCount, c->floatRegisterCount, c->generalRegisterCount);
+    fprintf(stderr, "%d registers available - %d float, %d general\n",
+            c->availableRegisterCount, c->floatRegisterCount,
+            c->generalRegisterCount);
   }
 }
 
@@ -1146,23 +1148,18 @@
 };
 
 ValueType
-resultType(unsigned code) {
-  switch (code) {
-  case VoidField:
-  case ByteField:
-  case BooleanField:
-  case CharField:
-  case ShortField:
-  case ObjectField:
-  case LongField:
-  case IntField:
+valueType(Context* c, Compiler::OperandType type)
+{
+  switch (type) {
+  case Compiler::ObjectType:
+  case Compiler::AddressType:
+  case Compiler::IntegerType:
+  case Compiler::VoidType:
     return ValueGeneral;
-  case FloatField:
-  case DoubleField:
+  case Compiler::FloatType:
     return ValueFloat;
   default:
-    //abort(t);
-    return ValueGeneral;
+    abort(c);
   }
 }
 
@@ -1289,7 +1286,7 @@
     }
   }
 
-  if ((mask.typeMask & (1 << MemoryOperand)) && mask.frameIndex >= 0) {
+  if ((mask.typeMask & (1 << MemoryOperand)) and mask.frameIndex >= 0) {
     Target mine(mask.frameIndex, MemoryOperand,
                 frameCost(c, value, mask.frameIndex));
     if (mine.cost == Target::MinimumFrameCost) {
@@ -1320,8 +1317,10 @@
       abort(c);
     }
   } else {
-    registerPenalty = (c->generalRegisterCount > registerReserveCount || c->floatRegisterCount > registerReserveCount
-                            ? 0 : Target::LowRegisterPenalty);
+    registerPenalty
+      = (c->generalRegisterCount > registerReserveCount
+         or c->floatRegisterCount > registerReserveCount
+         ? 0 : Target::LowRegisterPenalty);
   }
 
   SiteMask mask;
@@ -1736,8 +1735,8 @@
       if (base == c->arch->stack()) {
         assert(c, index == NoRegister);
         return mask.frameIndex == AnyFrameIndex
-          || (mask.frameIndex != NoFrameIndex
-              && static_cast<int>(frameIndexToOffset(c, mask.frameIndex))
+          or (mask.frameIndex != NoFrameIndex
+              and static_cast<int>(frameIndexToOffset(c, mask.frameIndex))
               == offset);
       } else {
         return true;
@@ -2095,7 +2094,9 @@
 Read*
 generalRegisterRead(Context* c)
 {
-  return read(c, SiteMask(1 << RegisterOperand, c->arch->generalRegisters(), NoFrameIndex));
+  return read
+    (c, SiteMask
+     (1 << RegisterOperand, c->arch->generalRegisters(), NoFrameIndex));
 }
 
 Read*
@@ -2103,7 +2104,8 @@
 {
   return read
     (c, SiteMask
-     ((1 << RegisterOperand) | (1 << ConstantOperand), c->arch->generalRegisters(), NoFrameIndex));
+     ((1 << RegisterOperand) | (1 << ConstantOperand),
+      c->arch->generalRegisters(), NoFrameIndex));
 }
 
 Read*
@@ -3108,11 +3110,13 @@
 
 class CompareEvent: public Event {
  public:
-  CompareEvent(Context* c, BinaryOperation type, unsigned size, Value* first, Value* second,
-               const SiteMask& firstMask, const SiteMask& secondMask):
+  CompareEvent(Context* c, BinaryOperation type, unsigned size, Value* first,
+               Value* second, const SiteMask& firstMask,
+               const SiteMask& secondMask):
     Event(c), type(type), size(size), first(first), second(second)
   {
-    assert(c, type != FloatCompare || (first->type == ValueFloat && first->type == ValueFloat)); 
+    assert(c, type != FloatCompare or
+           (first->type == ValueFloat and first->type == ValueFloat)); 
     addRead(c, this, first, read(c, firstMask));
     addRead(c, this, second, read(c, secondMask));
   }
@@ -3153,7 +3157,8 @@
 };
 
 void
-appendCompare(Context* c, BinaryOperation op, unsigned size, Value* first, Value* second)
+appendCompare(Context* c, BinaryOperation op, unsigned size, Value* first,
+              Value* second)
 {
   bool thunk;
   uint8_t firstTypeMask;
@@ -3192,8 +3197,11 @@
   Site* s;
   Value* v;
   Read* r = liveNext(c, value);
-  if (value->source->match(c, static_cast<const SiteMask&>(resultMask)) and (r == 0 or 
-          value->source->loneMatch(c, static_cast<const SiteMask&>(resultMask)))) {
+  if (value->source->match
+      (c, static_cast<const SiteMask&>(resultMask))
+      and (r == 0 or value->source->loneMatch
+           (c, static_cast<const SiteMask&>(resultMask))))
+  {
     s = value->source;
     v = value;
     if (r and not hasMoreThanOneSite(v)) {
@@ -3286,11 +3294,15 @@
     uint8_t aTypeMask = first->source->type(c);
     uint8_t bTypeMask = second->source->type(c);
     uint8_t cTypeMask;
-    uint64_t aRegisterMask = (registerMask(first->high) << 32) | registerMask(first);
-    uint64_t bRegisterMask = (registerMask(second->high) << 32) | registerMask(second);
+    uint64_t aRegisterMask
+      = (registerMask(first->high) << 32) | registerMask(first);
+    uint64_t bRegisterMask
+      = (registerMask(second->high) << 32) | registerMask(second);
     uint64_t cRegisterMask;
     
-    c->arch->planDestination(type, firstSize, &aTypeMask, &aRegisterMask, secondSize, &bTypeMask, &bRegisterMask, resultSize, &cTypeMask, &cRegisterMask);
+    c->arch->planDestination
+      (type, firstSize, &aTypeMask, &aRegisterMask, secondSize, &bTypeMask,
+       &bRegisterMask, resultSize, &cTypeMask, &cRegisterMask);
     SiteMask resultLowMask(cTypeMask, cRegisterMask, AnyFrameIndex);
     SiteMask resultHighMask(cTypeMask, cRegisterMask >> 32, AnyFrameIndex);
 
@@ -3645,7 +3657,9 @@
     c->stack = oldStack;
 
     appendCall
-      (c, value(c, ValueGeneral, constantSite(c, c->client->getThunk(type, firstSize, resultSize))),
+      (c, value
+       (c, ValueGeneral, constantSite
+        (c, c->client->getThunk(type, firstSize, resultSize))),
        0, 0, result, resultSize, argumentStack,
        ceiling(secondSize, BytesPerWord) + ceiling(firstSize, BytesPerWord),
        0);
@@ -3666,11 +3680,12 @@
 
 class TranslateEvent: public Event {
  public:
-  TranslateEvent(Context* c, BinaryOperation type, unsigned size, unsigned resSize, Value* value,
-                 Value* result,
+  TranslateEvent(Context* c, BinaryOperation type, unsigned size,
+                 unsigned resSize, Value* value, Value* result,
                  const SiteMask& valueLowMask,
                  const SiteMask& valueHighMask):
-    Event(c), type(type), size(size), resSize(resSize), value(value), result(result)
+    Event(c), type(type), size(size), resSize(resSize), value(value),
+    result(result)
   {
     bool condensed = c->arch->alwaysCondensed(type);
 
@@ -3689,10 +3704,13 @@
   virtual void compile(Context* c) {
     uint8_t aTypeMask = value->source->type(c);
     uint8_t bTypeMask;
-    uint64_t aRegisterMask = (registerMask(value->high) << 32) | registerMask(value);
+    uint64_t aRegisterMask
+      = (registerMask(value->high) << 32) | registerMask(value);
     uint64_t bRegisterMask;
     
-    c->arch->planDestination(type, size, &aTypeMask, &aRegisterMask, resSize, &bTypeMask, &bRegisterMask);
+    c->arch->planDestination
+      (type, size, &aTypeMask, &aRegisterMask, resSize, &bTypeMask,
+       &bRegisterMask);
     SiteMask resultLowMask(bTypeMask, bRegisterMask, AnyFrameIndex);
     SiteMask resultHighMask(bTypeMask, bRegisterMask >> 32, AnyFrameIndex);
     
@@ -3734,8 +3752,8 @@
 };
 
 void
-appendTranslate(Context* c, BinaryOperation type, unsigned firstSize, Value* first,
-                unsigned resultSize, Value* result)
+appendTranslate(Context* c, BinaryOperation type, unsigned firstSize,
+                Value* first, unsigned resultSize, Value* result)
 {
   bool thunk;
   uint8_t firstTypeMask;
@@ -3747,13 +3765,15 @@
   if (thunk) {
     Stack* oldStack = c->stack;
 
-    ::push(c, ceiling(firstSize, BytesPerWord), first, false);
+    local::push(c, ceiling(firstSize, BytesPerWord), first, false);
 
     Stack* argumentStack = c->stack;
     c->stack = oldStack;
 
     appendCall
-      (c, value(c, ValueGeneral, constantSite(c, c->client->getThunk(type, firstSize, resultSize))),
+      (c, value
+       (c, ValueGeneral, constantSite
+        (c, c->client->getThunk(type, firstSize, resultSize))),
        0, 0, result, resultSize, argumentStack,
        ceiling(firstSize, BytesPerWord), 0);
   } else {
@@ -4118,7 +4138,8 @@
   BuddyEvent(Context* c, Value* original, Value* buddy):
     Event(c), original(original), buddy(buddy)
   {
-    addRead(c, this, original, read(c, SiteMask(~0, c->arch->allRegisters(), AnyFrameIndex)));
+    addRead(c, this, original, read
+            (c, SiteMask(~0, c->arch->allRegisters(), AnyFrameIndex)));
   }
 
   virtual const char* name() {
@@ -4733,14 +4754,9 @@
 void
 populateSources(Context* c, Event* e)
 {
-<<<<<<< HEAD
   RUNTIME_ARRAY(SiteRecord, frozenRecords, e->readCount);
   SiteRecordList frozen(RUNTIME_ARRAY_BODY(frozenRecords), e->readCount);
 
-=======
-  SiteRecord frozenRecords[e->readCount];
-  SiteRecordList frozen(frozenRecords, e->readCount);
->>>>>>> 78ea4d20
   for (Read* r = e->reads; r; r = r->eventNext) {
     r->value->source = readSource(c, r);
     if (r->value->source) {
@@ -5263,7 +5279,7 @@
       for (unsigned li = 0; li < c.localFootprint; ++li) {
         Local* local = c.locals + li;
         if (local->value == 0) {
-          initLocal(1, li, ValueFloat); 
+          initLocal(1, li, IntegerType); 
         }
       }
     }
@@ -5296,34 +5312,26 @@
     return p;
   }
 
-  virtual Operand* constant(int64_t value, unsigned code) {
-    return promiseConstant(resolved(&c, value), code);
-  }
-
-<<<<<<< HEAD
-  virtual Operand* promiseConstant(Promise* value) {
-    return local::value(&c, local::constantSite(&c, value));
+  virtual Operand* constant(int64_t value, OperandType type) {
+    return promiseConstant(resolved(&c, value), type);
+  }
+
+  virtual Operand* promiseConstant(Promise* value, OperandType type) {
+    return local::value
+      (&c, valueType(&c, type), local::constantSite(&c, value));
   }
 
   virtual Operand* address(Promise* address) {
-    return value(&c, local::addressSite(&c, address));
-=======
-  virtual Operand* promiseConstant(Promise* value, unsigned code) {
-    return ::value(&c, resultType(code), ::constantSite(&c, value));
-  }
-
-  virtual Operand* address(Promise* address) {
-    return value(&c, ValueGeneral, ::addressSite(&c, address));
->>>>>>> 78ea4d20
+    return value(&c, ValueGeneral, local::addressSite(&c, address));
   }
 
   virtual Operand* memory(Operand* base,
-                          unsigned code,
+                          OperandType type,
                           int displacement = 0,
                           Operand* index = 0,
                           unsigned scale = 1)
   {
-    Value* result = value(&c, resultType(code));
+    Value* result = value(&c, valueType(&c, type));
 
     appendMemory(&c, static_cast<Value*>(base), displacement,
                  static_cast<Value*>(index), scale, result);
@@ -5332,15 +5340,12 @@
   }
 
   virtual Operand* register_(int number) {
-  	assert(&c, (1 << number) & c.arch->allRegisters());
+    assert(&c, (1 << number) & c.arch->allRegisters());
   	
     Site* s = registerSite(&c, number);
-    ValueType type = ValueGeneral;
-    if((1 << number) & c.arch->generalRegisters()) {
-      type = ValueGeneral;
-    } else if((1 << number) & c.arch->floatRegisters()) {
-      type = ValueFloat;
-    }
+    ValueType type = ((1 << number) & c.arch->floatRegisters())
+      ? ValueFloat: ValueGeneral;
+
     return value(&c, type, s, s);
   }
 
@@ -5351,13 +5356,9 @@
   virtual void push(unsigned footprint UNUSED) {
     assert(&c, footprint == 1);
 
-<<<<<<< HEAD
-    Value* v = value(&c);
+    Value* v = value(&c, ValueFloat);
     Stack* s = local::stack(&c, v, c.stack);
-=======
-    Value* v = value(&c, ValueFloat);
-    Stack* s = ::stack(&c, v, c.stack);
->>>>>>> 78ea4d20
+
     v->home = frameIndex(&c, s->index + c.localFootprint);
     c.stack = s;
   }
@@ -5445,7 +5446,7 @@
                         unsigned flags,
                         TraceHandler* traceHandler,
                         unsigned resultSize,
-                        unsigned resultCode,
+                        OperandType resultType,
                         unsigned argumentCount,
                         ...)
   {
@@ -5483,7 +5484,7 @@
         (&c, RUNTIME_ARRAY_BODY(arguments)[i], argumentStack);
     }
 
-    Value* result = value(&c, resultType(resultCode));
+    Value* result = value(&c, valueType(&c, resultType));
     appendCall(&c, static_cast<Value*>(address), flags, traceHandler, result,
                resultSize, argumentStack, index, 0);
 
@@ -5494,10 +5495,10 @@
                              unsigned flags,
                              TraceHandler* traceHandler,
                              unsigned resultSize,
-                             unsigned resultCode,
+                             OperandType resultType,
                              unsigned argumentFootprint)
   {
-    Value* result = value(&c, resultType(resultCode));
+    Value* result = value(&c, valueType(&c, resultType));
     appendCall(&c, static_cast<Value*>(address), flags, traceHandler, result,
                resultSize, c.stack, 0, argumentFootprint);
     return result;
@@ -5507,10 +5508,11 @@
     appendReturn(&c, size, static_cast<Value*>(value));
   }
 
-  virtual void initLocal(unsigned footprint, unsigned index, unsigned code) {
+  virtual void initLocal(unsigned footprint, unsigned index, OperandType type)
+  {
     assert(&c, index + footprint <= c.localFootprint);
 
-    Value* v = value(&c, resultType(code));
+    Value* v = value(&c, valueType(&c, type));
 
     if (footprint > 1) {
       assert(&c, footprint == 2);
@@ -5526,7 +5528,7 @@
       }
 
       if (BytesPerWord == 4) {
-        initLocal(1, highIndex, code);
+        initLocal(1, highIndex, type);
         v->high = c.locals[highIndex].value;
       }
 
@@ -5557,7 +5559,8 @@
     for (int i = 0; i < static_cast<int>(c.localFootprint); ++i) {
       Local* local = e->localsBefore + i;
       if (local->value) {
-        initLocal(1, i, local->value->type == ValueGeneral ? IntField : FloatField);
+        initLocal
+          (1, i, local->value->type == ValueGeneral ? IntegerType : FloatType);
       }
     }
 
@@ -5625,7 +5628,8 @@
   }
 
   virtual Operand* lcmp(Operand* a, Operand* b) {
-    assert(&c, static_cast<Value*>(a)->type == ValueGeneral and static_cast<Value*>(b)->type == ValueGeneral);
+    assert(&c, static_cast<Value*>(a)->type == ValueGeneral
+           and static_cast<Value*>(b)->type == ValueGeneral);
     Value* result = value(&c, ValueGeneral);
     appendCombine(&c, LongCompare, 8, static_cast<Value*>(a),
                   8, static_cast<Value*>(b), 8, result);
@@ -5633,13 +5637,15 @@
   }
 
   virtual void cmp(unsigned size, Operand* a, Operand* b) {
-    assert(&c, static_cast<Value*>(a)->type == ValueGeneral and static_cast<Value*>(b)->type == ValueGeneral);
+    assert(&c, static_cast<Value*>(a)->type == ValueGeneral
+           and static_cast<Value*>(b)->type == ValueGeneral);
     appendCompare(&c, Compare, size, static_cast<Value*>(a),
                   static_cast<Value*>(b));
   }
 
   virtual void fcmp(unsigned size, Operand* a, Operand* b) {
-    assert(&c, static_cast<Value*>(a)->type == ValueFloat and static_cast<Value*>(b)->type == ValueFloat);
+    assert(&c, static_cast<Value*>(a)->type == ValueFloat
+           and static_cast<Value*>(b)->type == ValueFloat);
     appendCompare(&c, FloatCompare, size, static_cast<Value*>(a),
                   static_cast<Value*>(b));
   }
@@ -5706,7 +5712,8 @@
   }
 
   virtual Operand* add(unsigned size, Operand* a, Operand* b) {
-    assert(&c, static_cast<Value*>(a)->type == ValueGeneral and static_cast<Value*>(b)->type == ValueGeneral);
+    assert(&c, static_cast<Value*>(a)->type == ValueGeneral
+           and static_cast<Value*>(b)->type == ValueGeneral);
     Value* result = value(&c, ValueGeneral);
     appendCombine(&c, Add, size, static_cast<Value*>(a),
                   size, static_cast<Value*>(b), size, result);
@@ -5714,7 +5721,8 @@
   }
 
   virtual Operand* sub(unsigned size, Operand* a, Operand* b) {
-    assert(&c, static_cast<Value*>(a)->type == ValueGeneral and static_cast<Value*>(b)->type == ValueGeneral);
+    assert(&c, static_cast<Value*>(a)->type == ValueGeneral
+           and static_cast<Value*>(b)->type == ValueGeneral);
     Value* result = value(&c, ValueGeneral);
     appendCombine(&c, Subtract, size, static_cast<Value*>(a),
                   size, static_cast<Value*>(b), size, result);
@@ -5722,7 +5730,8 @@
   }
 
   virtual Operand* mul(unsigned size, Operand* a, Operand* b) {
-    assert(&c, static_cast<Value*>(a)->type == ValueGeneral and static_cast<Value*>(b)->type == ValueGeneral);
+    assert(&c, static_cast<Value*>(a)->type == ValueGeneral
+           and static_cast<Value*>(b)->type == ValueGeneral);
     Value* result = value(&c, ValueGeneral);
     appendCombine(&c, Multiply, size, static_cast<Value*>(a),
                   size, static_cast<Value*>(b), size, result);
@@ -5730,7 +5739,8 @@
   }
 
   virtual Operand* div(unsigned size, Operand* a, Operand* b)  {
-    assert(&c, static_cast<Value*>(a)->type == ValueGeneral and static_cast<Value*>(b)->type == ValueGeneral);
+    assert(&c, static_cast<Value*>(a)->type == ValueGeneral
+           and static_cast<Value*>(b)->type == ValueGeneral);
     Value* result = value(&c, ValueGeneral);
     appendCombine(&c, Divide, size, static_cast<Value*>(a),
                   size, static_cast<Value*>(b), size, result);
@@ -5738,7 +5748,8 @@
   }
 
   virtual Operand* rem(unsigned size, Operand* a, Operand* b) {
-    assert(&c, static_cast<Value*>(a)->type == ValueGeneral and static_cast<Value*>(b)->type == ValueGeneral);
+    assert(&c, static_cast<Value*>(a)->type == ValueGeneral
+           and static_cast<Value*>(b)->type == ValueGeneral);
     Value* result = value(&c, ValueGeneral);
     appendCombine(&c, Remainder, size, static_cast<Value*>(a),
                   size, static_cast<Value*>(b), size, result);
@@ -5746,7 +5757,8 @@
   }
 
   virtual Operand* fadd(unsigned size, Operand* a, Operand* b) {
-    assert(&c, static_cast<Value*>(a)->type == ValueFloat and static_cast<Value*>(b)->type == ValueFloat);
+    assert(&c, static_cast<Value*>(a)->type == ValueFloat
+           and static_cast<Value*>(b)->type == ValueFloat);
     Value* result = value(&c, ValueFloat);
     static_cast<Value*>(a)->type = static_cast<Value*>(b)->type = ValueFloat;
     appendCombine(&c, FloatAdd, size, static_cast<Value*>(a),
@@ -5755,7 +5767,8 @@
   }
 
   virtual Operand* fsub(unsigned size, Operand* a, Operand* b) {
-    assert(&c, static_cast<Value*>(a)->type == ValueFloat and static_cast<Value*>(b)->type == ValueFloat);
+    assert(&c, static_cast<Value*>(a)->type == ValueFloat
+           and static_cast<Value*>(b)->type == ValueFloat);
     Value* result = value(&c, ValueFloat);
     static_cast<Value*>(a)->type = static_cast<Value*>(b)->type = ValueFloat;
     appendCombine(&c, FloatSubtract, size, static_cast<Value*>(a),
@@ -5764,7 +5777,8 @@
   }
 
   virtual Operand* fmul(unsigned size, Operand* a, Operand* b) {
-    assert(&c, static_cast<Value*>(a)->type == ValueFloat and static_cast<Value*>(b)->type == ValueFloat);
+    assert(&c, static_cast<Value*>(a)->type == ValueFloat
+           and static_cast<Value*>(b)->type == ValueFloat);
     Value* result = value(&c, ValueFloat);
     static_cast<Value*>(a)->type = static_cast<Value*>(b)->type = ValueFloat;
     appendCombine(&c, FloatMultiply, size, static_cast<Value*>(a),
@@ -5773,7 +5787,8 @@
   }
 
   virtual Operand* fdiv(unsigned size, Operand* a, Operand* b)  {
-    assert(&c, static_cast<Value*>(a)->type == ValueFloat and static_cast<Value*>(b)->type == ValueFloat);
+    assert(&c, static_cast<Value*>(a)->type == ValueFloat
+           and static_cast<Value*>(b)->type == ValueFloat);
     Value* result = value(&c, ValueFloat);
     appendCombine(&c, FloatDivide, size, static_cast<Value*>(a),
                   size, static_cast<Value*>(b), size, result);
@@ -5781,7 +5796,8 @@
   }
 
   virtual Operand* frem(unsigned size, Operand* a, Operand* b) {
-    assert(&c, static_cast<Value*>(a)->type == ValueFloat and static_cast<Value*>(b)->type == ValueFloat);
+    assert(&c, static_cast<Value*>(a)->type == ValueFloat
+           and static_cast<Value*>(b)->type == ValueFloat);
     Value* result = value(&c, ValueFloat);
     appendCombine(&c, FloatRemainder, size, static_cast<Value*>(a),
                   size, static_cast<Value*>(b), size, result);
@@ -5807,8 +5823,9 @@
   virtual Operand* ushr(unsigned size, Operand* a, Operand* b) {
   	assert(&c, static_cast<Value*>(a)->type == ValueGeneral);
     Value* result = value(&c, ValueGeneral);
-    appendCombine(&c, UnsignedShiftRight, BytesPerWord, static_cast<Value*>(a),
-                  size, static_cast<Value*>(b), size, result);
+    appendCombine
+      (&c, UnsignedShiftRight, BytesPerWord, static_cast<Value*>(a), size,
+       static_cast<Value*>(b), size, result);
     return result;
   }
 
@@ -5846,41 +5863,51 @@
   virtual Operand* fneg(unsigned size, Operand* a) {
     assert(&c, static_cast<Value*>(a)->type == ValueFloat);
     Value* result = value(&c, ValueFloat);
-    appendTranslate(&c, FloatNegate, size, static_cast<Value*>(a), size, result);
+    appendTranslate
+      (&c, FloatNegate, size, static_cast<Value*>(a), size, result);
     return result;
   }
   
-  virtual Operand* operation(BinaryOperation op, unsigned aSize, unsigned resSize, unsigned resCode, Operand* a) {
-  	Value* result = value(&c, resultType(resCode));
-  	appendTranslate(&c, op, aSize, static_cast<Value*>(a), resSize, result);
-  	return result;
+  virtual Operand* operation(BinaryOperation op, unsigned aSize,
+                             unsigned resSize, OperandType resType, Operand* a)
+  {
+    Value* result = value(&c, valueType(&c, resType));
+    appendTranslate(&c, op, aSize, static_cast<Value*>(a), resSize, result);
+    return result;
   }
   
-  virtual Operand* operation(TernaryOperation op, unsigned aSize, unsigned bSize, unsigned resSize, unsigned resCode, Operand* a, Operand* b) {
-  	Value* result = value(&c, resultType(resCode));
-    appendCombine(&c, op, aSize, static_cast<Value*>(a),
-                  bSize, static_cast<Value*>(b), resSize, result);
+  virtual Operand* operation(TernaryOperation op, unsigned aSize,
+                             unsigned bSize, unsigned resSize,
+                             OperandType resType, Operand* a, Operand* b)
+  {
+    Value* result = value(&c, valueType(&c, resType));
+    appendCombine
+      (&c, op, aSize, static_cast<Value*>(a), bSize, static_cast<Value*>(b),
+       resSize, result);
     return result;
   }
   
   virtual Operand* f2f(unsigned aSize, unsigned resSize, Operand* a) {
     assert(&c, static_cast<Value*>(a)->type == ValueFloat);
     Value* result = value(&c, ValueFloat);
-    appendTranslate(&c, Float2Float, aSize, static_cast<Value*>(a), resSize, result);
+    appendTranslate
+      (&c, Float2Float, aSize, static_cast<Value*>(a), resSize, result);
     return result;
   }
   
   virtual Operand* f2i(unsigned aSize, unsigned resSize, Operand* a) {
     assert(&c, static_cast<Value*>(a)->type == ValueFloat);
     Value* result = value(&c, ValueGeneral);
-    appendTranslate(&c, Float2Int, aSize, static_cast<Value*>(a), resSize, result);
+    appendTranslate
+      (&c, Float2Int, aSize, static_cast<Value*>(a), resSize, result);
     return result;
   }
   
   virtual Operand* i2f(unsigned aSize, unsigned resSize, Operand* a) {
     assert(&c, static_cast<Value*>(a)->type == ValueGeneral);
     Value* result = value(&c, ValueFloat);
-    appendTranslate(&c, Int2Float, aSize, static_cast<Value*>(a), resSize, result);
+    appendTranslate
+      (&c, Int2Float, aSize, static_cast<Value*>(a), resSize, result);
     return result;
   }
 
