<<<<<<< HEAD
/*
 * R3 Proprietary and Confidential
 *
 * Copyright (c) 2018 R3 Limited.  All rights reserved.
 *
 * The intellectual and technical concepts contained herein are proprietary to R3 and its suppliers and are protected by trade secret law.
 *
 * Distribution of this file or any portion thereof via any medium without the express permission of R3 is strictly prohibited.
 */

buildscript {
    ext.strata_version = '1.1.2'
=======
allprojects {
    ext {
        strata_version = '1.1.2'
    }
>>>>>>> e879de70
}

apply plugin: 'java'
apply plugin: 'kotlin'
apply plugin: 'idea'
apply plugin: 'net.corda.plugins.quasar-utils'
apply plugin: 'net.corda.plugins.cordapp'
apply plugin: 'net.corda.plugins.cordformation'

sourceSets {
    integrationTest {
        kotlin {
            compileClasspath += main.output + test.output
            runtimeClasspath += main.output + test.output
            srcDir file('src/integration-test/kotlin')
        }
    }
    scenarioTest {
        kotlin {
            compileClasspath += main.output + test.output
            runtimeClasspath += main.output + test.output
            srcDir file('src/system-test/scenario/kotlin')
        }
        resources {
            srcDir 'src/system-test/scenario/resources'
        }
    }
}

configurations {
    integrationTestCompile.extendsFrom testCompile
    integrationTestRuntime.extendsFrom testRuntime

    scenarioTestCompile.extendsFrom testCompile
    scenarioTestRuntime.extendsFrom testRuntime
}

dependencies {
    compile "org.jetbrains.kotlin:kotlin-stdlib-jdk8:$kotlin_version"

    // The SIMM demo CorDapp depends upon Cash CorDapp features
    cordapp project(':finance')
    cordapp project(path: ':samples:simm-valuation-demo:contracts-states', configuration: 'shrinkArtifacts')
    cordapp project(':samples:simm-valuation-demo:flows')

    // Corda integration dependencies
    cordaCompile project(path: ":node:capsule", configuration: 'runtimeArtifacts')
    cordaCompile project(path: ":webserver:webcapsule", configuration: 'runtimeArtifacts')
    cordaCompile project(':core')
    cordaCompile project(':webserver')

    // Javax is required for webapis
    compile "org.glassfish.jersey.core:jersey-server:$jersey_version"

    // Cordapp dependencies
    // Specify your cordapp's dependencies below, including dependent cordapps
    compile "com.opengamma.strata:strata-basics:$strata_version"
    compile "com.opengamma.strata:strata-product:$strata_version"
    compile "com.opengamma.strata:strata-data:$strata_version"
    compile "com.opengamma.strata:strata-calc:$strata_version"
    compile "com.opengamma.strata:strata-pricer:$strata_version"
    compile "com.opengamma.strata:strata-report:$strata_version"
    compile "com.opengamma.strata:strata-market:$strata_version"
    compile "com.opengamma.strata:strata-collect:$strata_version"
    compile "com.opengamma.strata:strata-loader:$strata_version"
    compile "com.opengamma.strata:strata-math:$strata_version"

    // Test dependencies
    testCompile project(':node-driver')
    scenarioTestCompile project(path: ":experimental:behave", configuration: 'testArtifacts')
    testCompile "junit:junit:$junit_version"
    testCompile "org.assertj:assertj-core:$assertj_version"
}

task deployNodes(type: net.corda.plugins.Cordform, dependsOn: ['jar']) {
    ext.rpcUsers = [['username': "default", 'password': "default", 'permissions': [ 'ALL' ]]]

    directory "./build/nodes"
    node {
        name "O=Notary Service,L=Zurich,C=CH"
        notary = [validating : true]
        p2pPort 10002
        cordapp project(':finance')
        cordapp project(':samples:simm-valuation-demo:contracts-states')
        cordapp project(':samples:simm-valuation-demo:flows')
        rpcSettings {
            address "localhost:10014"
            adminAddress "localhost:10015"
        }
        extraConfig = [
                custom: [
                        jvmArgs: ["-Xmx1g"]
                ]
        ]
    }
    node {
        name "O=Bank A,L=London,C=GB"
        p2pPort 10004
        webPort 10005
        rpcSettings {
            address("localhost:10016")
            adminAddress("localhost:10017")
        }
        cordapp project(':finance')
        cordapp project(':samples:simm-valuation-demo:contracts-states')
        cordapp project(':samples:simm-valuation-demo:flows')
        rpcUsers = ext.rpcUsers
        extraConfig = [
                custom: [
                        jvmArgs: ["-Xmx1g"]
                ]
        ]
    }
    node {
        name "O=Bank B,L=New York,C=US"
        p2pPort 10007
        webPort 10008
        rpcSettings {
            address("localhost:10026")
            adminAddress("localhost:10027")
        }
        cordapp project(':finance')
        cordapp project(':samples:simm-valuation-demo:contracts-states')
        cordapp project(':samples:simm-valuation-demo:flows')
        rpcUsers = ext.rpcUsers
        extraConfig = [
                custom: [
                        jvmArgs: ["-Xmx1g"]
                ]
        ]
    }
    node {
        name "O=Bank C,L=Tokyo,C=JP"
        p2pPort 10010
        webPort 10011
        rpcSettings {
            address("localhost:10036")
            adminAddress("localhost:10037")
        }
        cordapp project(':finance')
        cordapp project(':samples:simm-valuation-demo:contracts-states')
        cordapp project(':samples:simm-valuation-demo:flows')
        rpcUsers = ext.rpcUsers
        extraConfig = [
                custom: [
                        jvmArgs: ["-Xmx1g"]
                ]
        ]
    }
}

task integrationTest(type: Test, dependsOn: []) {
    testClassesDirs = sourceSets.integrationTest.output.classesDirs
    classpath = sourceSets.integrationTest.runtimeClasspath
}<|MERGE_RESOLUTION|>--- conflicted
+++ resolved
@@ -1,4 +1,3 @@
-<<<<<<< HEAD
 /*
  * R3 Proprietary and Confidential
  *
@@ -9,14 +8,10 @@
  * Distribution of this file or any portion thereof via any medium without the express permission of R3 is strictly prohibited.
  */
 
-buildscript {
-    ext.strata_version = '1.1.2'
-=======
 allprojects {
     ext {
         strata_version = '1.1.2'
     }
->>>>>>> e879de70
 }
 
 apply plugin: 'java'
