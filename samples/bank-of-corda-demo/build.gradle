apply plugin: 'java'
apply plugin: 'kotlin'
apply plugin: 'idea'
apply plugin: 'net.corda.plugins.quasar-utils'
apply plugin: 'net.corda.plugins.cordapp'
apply plugin: 'net.corda.plugins.cordformation'

dependencies {
    compile "org.jetbrains.kotlin:kotlin-stdlib-jdk8:$kotlin_version"

    // The bank of corda CorDapp depends upon Cash CorDapp features
    cordapp "net.corda:corda-finance-contracts:$os_corda_release_version"
    cordapp project(':finance:workflows')
    cordapp project(':confidential-identities')

    // Corda integration dependencies
    cordaRuntime project(path: ":node:capsule", configuration: 'runtimeArtifacts')
    cordaRuntime project(path: ":webserver:webcapsule", configuration: 'runtimeArtifacts')
    cordaCompile project(':core')
    cordaCompile project(':client:jfx')
    cordaCompile project(':client:rpc')
    cordaCompile project(':webserver')
    cordaCompile project(':node-driver')

    // Javax is required for webapis
    compile "org.glassfish.jersey.core:jersey-server:${jersey_version}"

    // Cordapp dependencies
    // Specify your cordapp's dependencies below, including dependent cordapps

    // Test dependencies
    testCompile "junit:junit:$junit_version"
}

def nodeTask = tasks.getByPath(':node:capsule:assemble')
def webTask = tasks.getByPath(':webserver:webcapsule:assemble')
task deployNodes(type: net.corda.plugins.Cordform, dependsOn: ['jar', nodeTask, webTask]) {
    nodeDefaults {
        cordapp project(':finance:workflows')
<<<<<<< HEAD
        cordapp "net.corda:corda-finance-contracts:$os_corda_release_version"
=======
        cordapp project(':finance:contracts')
        cordapp project(':confidential-identities')
>>>>>>> 5b34020e
    }
    node {
        name "O=Notary Service,L=Zurich,C=CH"
        notary = [validating: true]
        p2pPort 10002
        rpcSettings {
            address "localhost:10003"
            adminAddress "localhost:10004"
        }
        extraConfig = [h2Settings: [address: "localhost:10016"]]
    }
    node {
        name "O=BankOfCorda,L=London,C=GB"
        p2pPort 10005
        rpcSettings {
            address "localhost:10006"
            adminAddress "localhost:10015"
        }
        webPort 10007
        rpcUsers = [[user: "bankUser", password: "test", permissions: ["ALL"]]]
        extraConfig = [
                h2Settings: [address: "localhost:10017"]
        ]
        cordapp(project(':finance:workflows')) {
            config "issuableCurrencies = [ USD ]"
        }
    }
    node {
        name "O=BigCorporation,L=New York,C=US"
        p2pPort 10008
        rpcSettings {
            address "localhost:10009"
            adminAddress "localhost:10011"
        }
        webPort 10010
        rpcUsers = [[user: "bigCorpUser", password: "test", permissions: ["ALL"]]]
        extraConfig = [
                h2Settings: [address: "localhost:10018"]
        ]
    }
}

idea {
    module {
        downloadJavadoc = true // defaults to false
        downloadSources = true
    }
}

task runRPCCashIssue(type: JavaExec) {
    classpath = sourceSets.main.runtimeClasspath
    main = 'net.corda.bank.IssueCash'
    args '--role'
    args 'ISSUE_CASH_RPC'
    args '--quantity'
    args 20000
    args '--currency'
    args 'USD'
}

task runWebCashIssue(type: JavaExec) {
    classpath = sourceSets.main.runtimeClasspath
    main = 'net.corda.bank.IssueCash'
    args '--role'
    args 'ISSUE_CASH_WEB'
    args '--quantity'
    args 30000
    args '--currency'
    args 'GBP'
}

jar {
    manifest {
        attributes(
                'Automatic-Module-Name': 'net.corda.samples.demos.bankofcorda'
        )
    }
}

cordapp {
    targetPlatformVersion corda_platform_version.toInteger()
    minimumPlatformVersion 1
    workflow {
        name "net/corda/samples/bank-of-corda-demo"
        versionId 1
        vendor "R3"
        licence "Open Source (Apache 2)"
    }
}<|MERGE_RESOLUTION|>--- conflicted
+++ resolved
@@ -37,12 +37,8 @@
 task deployNodes(type: net.corda.plugins.Cordform, dependsOn: ['jar', nodeTask, webTask]) {
     nodeDefaults {
         cordapp project(':finance:workflows')
-<<<<<<< HEAD
         cordapp "net.corda:corda-finance-contracts:$os_corda_release_version"
-=======
-        cordapp project(':finance:contracts')
         cordapp project(':confidential-identities')
->>>>>>> 5b34020e
     }
     node {
         name "O=Notary Service,L=Zurich,C=CH"
