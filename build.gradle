buildscript {
    // For sharing constants between builds
    Properties props = new Properties()
    file("publish.properties").withInputStream { props.load(it) }

    // Our version: bump this on release.
    ext.corda_version = "0.10-SNAPSHOT"
    ext.gradle_plugins_version = props.getProperty("gradlePluginsVersion")

    // Dependency versions. Can run 'gradle dependencyUpdates' to find new versions of things.
    //
    // TODO: Sort this alphabetically.
    ext.kotlin_version = '1.0.7'
    ext.quasar_version = '0.7.6'    // TODO: Upgrade to 0.7.7+ when Quasar bug 238 is resolved.
    ext.asm_version = '0.5.3'
    ext.artemis_version = '1.5.3'
    ext.jackson_version = '2.8.5'
    ext.jetty_version = '9.3.9.v20160517'
    ext.jersey_version = '2.25'
    ext.jolokia_version = '2.0.0-M3'
    ext.assertj_version = '3.6.1'
    ext.slf4j_version = '1.7.22'
    ext.log4j_version = '2.7'
    ext.bouncycastle_version = '1.56'
    ext.guava_version = '19.0'
    ext.quickcheck_version = '0.7'
    ext.okhttp_version = '3.5.0'
    ext.netty_version = '4.1.5.Final'
    ext.typesafe_config_version = '1.3.1'
    ext.junit_version = '4.12'
    ext.jopt_simple_version = '5.0.2'
    ext.jansi_version = '1.14'
    ext.hibernate_version = '5.2.6.Final'
<<<<<<< HEAD
    ext.h2_version = '1.4.193'
=======
    ext.h2_version = '1.4.194'
>>>>>>> 7532ae76
    ext.rxjava_version = '1.2.4'
    ext.requery_version = '1.1.1'
    ext.dokka_version = '0.9.13'

    repositories {
        mavenLocal()
        mavenCentral()
        jcenter()
    }
    dependencies {
        classpath "org.jetbrains.kotlin:kotlin-gradle-plugin:$kotlin_version"
        classpath 'com.jfrog.bintray.gradle:gradle-bintray-plugin:1.4'
        classpath "net.corda.plugins:publish-utils:$gradle_plugins_version"
        classpath "net.corda.plugins:quasar-utils:$gradle_plugins_version"
        classpath "net.corda.plugins:cordformation:$gradle_plugins_version"
        classpath 'com.github.ben-manes:gradle-versions-plugin:0.13.0'
        classpath "org.jetbrains.kotlin:kotlin-noarg:$kotlin_version"
        classpath "org.jetbrains.dokka:dokka-gradle-plugin:${dokka_version}"
        classpath "org.ajoberstar:grgit:1.1.0"
    }
}

plugins {
    // TODO The capsule plugin requires the newer DSL plugin block.It would be nice if we could unify all the plugins into one style,
    // but the DSL has some restrictions e.g can't be used on the allprojects section. So we should revisit this if there are improvements in Gradle.
    id "us.kirchmeier.capsule" version "1.0.2"
}

ext {
    corda_revision = org.ajoberstar.grgit.Grgit.open(file('.')).head().id
}

apply plugin: 'kotlin'
apply plugin: 'project-report'
apply plugin: 'com.github.ben-manes.versions'
apply plugin: 'net.corda.plugins.publish-utils'
apply plugin: 'net.corda.plugins.quasar-utils'
apply plugin: 'net.corda.plugins.cordformation'
apply plugin: 'org.jetbrains.dokka'

// We need the following three lines even though they're inside an allprojects {} block below because otherwise
// IntelliJ gets confused when importing the project and ends up erasing and recreating the .idea directory, along
// with the run configurations. It also doesn't realise that the project is a Java 8 project and misconfigures
// the resulting import. This fixes it.
apply plugin: 'java'
sourceCompatibility = 1.8
targetCompatibility = 1.8


allprojects {
    apply plugin: 'java'
    apply plugin: 'jacoco'

    sourceCompatibility = 1.8
    targetCompatibility = 1.8

    tasks.withType(JavaCompile) {
        options.compilerArgs << "-Xlint:unchecked" << "-Xlint:deprecation" << "-Xlint:-options"
    }

    group 'net.corda'
    version "$corda_version"

    repositories {
        maven { url 'https://jitpack.io' }
    }
}

// Check that we are running on a Java 8 JDK. The source/targetCompatibility values above aren't sufficient to
// guarantee this because those are properties checked by the Java plugin, but we're using Kotlin.
//
// We recommend a specific minor version (unfortunately, not checkable directly) because JavaFX adds APIs in
// minor releases, so we can't work with just any Java 8, it has to be a recent one.
if (!JavaVersion.current().java8Compatible)
    throw new GradleException("Corda requires Java 8, please upgrade to at least 1.8.0_112")

repositories {
    mavenCentral()
    jcenter()
    maven {
        url 'https://dl.bintray.com/kotlin/exposed'
    }
}

// Required for building out the fat JAR.
dependencies {
    compile project(':node')
    compile "com.google.guava:guava:$guava_version"

    runtime project(path: ":node:capsule", configuration: 'runtimeArtifacts')
    runtime project(path: ":node:webserver:webcapsule", configuration: 'runtimeArtifacts')

    // For the buildCordappDependenciesJar task
    runtime project(':client:jfx')
    runtime project(':client:mock')
    runtime project(':core')
    runtime project(':finance')
    runtime project(':node:webserver')
    testCompile project(':test-utils')
}

task jacocoRootReport(type: org.gradle.testing.jacoco.tasks.JacocoReport) {
    dependsOn = subprojects.test
    additionalSourceDirs = files(subprojects.sourceSets.main.allSource.srcDirs)
    sourceDirectories = files(subprojects.sourceSets.main.allSource.srcDirs)
    classDirectories = files(subprojects.sourceSets.main.output)
    executionData = files(subprojects.jacocoTestReport.executionData)
    reports {
        html.enabled = true
        xml.enabled = true
        csv.enabled = false
    }
    onlyIf = {
        true
    }
    doFirst {
        executionData = files(executionData.findAll {
            it.exists()
        })
    }
}

tasks.withType(Test) {
    reports.html.destination = file("${reporting.baseDir}/${name}")
}

task deployNodes(type: net.corda.plugins.Cordform, dependsOn: ['build']) {
    directory "./build/nodes"
    networkMap "Controller"
    node {
        name "Controller"
        nearestCity "London"
        advertisedServices = ["corda.notary.validating"]
        p2pPort 10002
        cordapps = []
    }
    node {
        name "Bank A"
        nearestCity "London"
        advertisedServices = []
        p2pPort 10012
        rpcPort 10013
        webPort 10014
        cordapps = []
    }
    node {
        name "Bank B"
        nearestCity "New York"
        advertisedServices = []
        p2pPort 10007
        rpcPort 10008
        webPort 10009
        cordapps = []
    }
}

bintrayConfig {
    user = System.getenv('CORDA_BINTRAY_USER')
    key = System.getenv('CORDA_BINTRAY_KEY')
    repo = 'corda'
    org = 'r3'
    licenses = ['Apache-2.0']
    vcsUrl = 'https://github.com/corda/corda'
    projectUrl = 'https://github.com/corda/corda'
    gpgSign = true
    gpgPassphrase = System.getenv('CORDA_BINTRAY_GPG_PASSPHRASE')
    publications = ['jfx', 'mock', 'core', 'corda', 'corda-webserver', 'finance', 'node', 'node-api', 'node-schemas', 'test-utils', 'jackson', 'webserver']
    license {
        name = 'Apache-2.0'
        url = 'https://www.apache.org/licenses/LICENSE-2.0'
        distribution = 'repo'
    }
    developer {
        id = 'R3'
        name = 'R3'
        email = 'dev@corda.net'
    }
}

// API docs

dokka {
    moduleName = 'corda'
    outputDirectory = 'docs/build/html/api/kotlin'
    processConfigurations = ['compile']
    sourceDirs = files('core/src/main/kotlin', 'client/jfx/src/main/kotlin', 'client/mock/src/main/kotlin', 'node/src/main/kotlin', 'finance/src/main/kotlin', 'client/jackson/src/main/kotlin')
}

task dokkaJavadoc(type: org.jetbrains.dokka.gradle.DokkaTask) {
    moduleName = 'corda'
    outputFormat = "javadoc"
    outputDirectory = 'docs/build/html/api/javadoc'
    processConfigurations = ['compile']
    sourceDirs = files('core/src/main/kotlin', 'client/jfx/src/main/kotlin', 'client/mock/src/main/kotlin', 'node/src/main/kotlin', 'finance/src/main/kotlin', 'client/jackson/src/main/kotlin')
}

task apidocs(dependsOn: ['dokka', 'dokkaJavadoc'])

// Build a ZIP of all JARs required to compile the Cordapp template
// Note: corda.jar is used at runtime so no runtime ZIP is necessary.
// Resulting ZIP can be found in "build/distributions"
task buildCordappDependenciesZip(type: Zip) {
    baseName 'corda-deps'
    from configurations.runtime
    from configurations.compile
    from configurations.testCompile
    from buildscript.configurations.classpath
    from 'node/capsule/NOTICE' // CDDL notice
    duplicatesStrategy = DuplicatesStrategy.EXCLUDE
}<|MERGE_RESOLUTION|>--- conflicted
+++ resolved
@@ -31,11 +31,7 @@
     ext.jopt_simple_version = '5.0.2'
     ext.jansi_version = '1.14'
     ext.hibernate_version = '5.2.6.Final'
-<<<<<<< HEAD
-    ext.h2_version = '1.4.193'
-=======
     ext.h2_version = '1.4.194'
->>>>>>> 7532ae76
     ext.rxjava_version = '1.2.4'
     ext.requery_version = '1.1.1'
     ext.dokka_version = '0.9.13'
