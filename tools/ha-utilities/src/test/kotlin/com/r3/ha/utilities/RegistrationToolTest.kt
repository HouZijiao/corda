package com.r3.ha.utilities

import com.r3.ha.utilities.RegistrationTool.Companion.toFolderName
import com.r3.ha.utilities.RegistrationTool.Companion.x500PrincipalToTLSAlias
import net.corda.cliutils.CommonCliConstants.BASE_DIR
import net.corda.cliutils.ExitCodes
import net.corda.core.identity.CordaX500Name
import net.corda.core.internal.copyTo
import net.corda.core.internal.div
import net.corda.core.internal.exists
import net.corda.core.utilities.NetworkHostAndPort
import net.corda.core.utilities.contextLogger
import net.corda.nodeapi.internal.DEV_ROOT_CA
import net.corda.nodeapi.internal.crypto.X509KeyStore
import net.corda.nodeapi.internal.crypto.X509Utilities
import net.corda.nodeapi.internal.crypto.X509Utilities.CORDA_CLIENT_TLS
import net.corda.nodeapi.internal.cryptoservice.utimaco.UtimacoCryptoService
import net.corda.nodeapi.internal.hsm.HsmSimulator
import net.corda.nodeapi.internal.network.NETWORK_PARAMS_FILE_NAME
import net.corda.testing.driver.internal.incrementalPortAllocation
import org.junit.Rule
import org.junit.Test
import org.junit.rules.TemporaryFolder
import picocli.CommandLine
import java.io.ByteArrayInputStream
import java.io.InputStream
import java.io.InputStreamReader
import kotlin.test.assertEquals
import kotlin.test.assertFalse
import kotlin.test.assertTrue

class RegistrationToolTest {

    @Rule
    @JvmField
    val tempFolder: TemporaryFolder = TemporaryFolder()

    private val registrationTool = RegistrationTool()
    private val portAllocation = incrementalPortAllocation()

    private val nmPort = portAllocation.nextPort()

    @Rule
    @JvmField
    val bridgeHSM = HsmSimulator(portAllocation)

    private val utimacoPort = bridgeHSM.address.port

    private val portReplacementMap = mapOf("\$NM_PORT" to nmPort.toString(), "\$UTIMACO_PORT" to utimacoPort.toString())

    companion object {

        private val log = contextLogger()

        private fun InputStream.replaceMapping(replacement: Map<String, String>): InputStream {
            val text = InputStreamReader(this).readText()
            val textWithReplacementApplied = replacement.entries.fold(text) { currText, entry -> currText.replace(entry.key, entry.value) }
            return ByteArrayInputStream(textWithReplacementApplied.toByteArray())
        }
    }

    init {
        log.info("NM port: $nmPort")
        log.info("Utimaco port: $utimacoPort")
    }

    @Test
    fun `the tool can register multiple nodes at the same time`() {
        val workingDirectory = tempFolder.root.toPath()
        // create network trust root trust store
        val trustStorePath = workingDirectory / "networkTrustRootStore.jks"
        X509KeyStore.fromFile(trustStorePath, "password", true).update {
            setCertificate(X509Utilities.CORDA_ROOT_CA, DEV_ROOT_CA.certificate)
        }

        val workingDirReplacementMap = mapOf("\$WORKING_DIR" to workingDirectory.toString())

        listOf("nodeA.conf", "nodeB.conf", "nodeC.conf", "nodeD.conf", "utimaco_config.yml").forEach {
            javaClass.classLoader.getResourceAsStream(it).replaceMapping(portReplacementMap)
                    .replaceMapping(workingDirReplacementMap).copyTo(workingDirectory / it)
        }

        val runResult = RegistrationServer(NetworkHostAndPort("localhost", nmPort)).use {
            it.start()
            CommandLine.populateCommand(registrationTool, BASE_DIR, workingDirectory.toString(),
                    "--network-root-truststore", trustStorePath.toString(),
                    "--network-root-truststore-password", "password",
                    "--config-files", (workingDirectory / "nodeA.conf").toString(), (workingDirectory / "nodeB.conf").toString(),
                    (workingDirectory / "nodeC.conf").toString(), (workingDirectory / "nodeD.conf").toString())
            registrationTool.runProgram()
        }

        assertEquals(ExitCodes.FAILURE, runResult)

        assertFalse((workingDirectory / "PartyD" / "certificates" / "sslkeystore.jks").exists())

        listOf("PartyA", "Party_B", "PartyC").forEach {
<<<<<<< HEAD
            assertTrue("Could not find sslkeystore.jks for $it") {(workingDirectory / it / "certificates" / "sslkeystore.jks").exists()}
            assertTrue("Could not find truststore.jks for $it") {(workingDirectory / it / "certificates" / "truststore.jks").exists()}
            assertTrue("Could not find nodekeystore.jks for $it") {(workingDirectory / it / "certificates" / "nodekeystore.jks").exists()}
=======
            assertTrue(it) {(workingDirectory / it / "certificates" / "sslkeystore.jks").exists()}
            assertTrue(it) {(workingDirectory / it / "certificates" / "truststore.jks").exists()}
            assertTrue(it) {(workingDirectory / it / "certificates" / "nodekeystore.jks").exists()}
            assertTrue(it) {(workingDirectory / it / "certificates" / "wrappingkeystore.pkcs12").exists()}
>>>>>>> dd46d07e
        }

        assertTrue((workingDirectory / NETWORK_PARAMS_FILE_NAME).exists())
    }

    @Test
    fun `register nodes and bridge using HSM`() {
        val workingDirectory = tempFolder.root.toPath()

        // create network trust root trust store
        val trustStorePath = workingDirectory / "networkTrustRootStore.jks"
        X509KeyStore.fromFile(trustStorePath, "password", true).update {
            setCertificate(X509Utilities.CORDA_ROOT_CA, DEV_ROOT_CA.certificate)
        }

        listOf("nodeA.conf", "nodeB.conf", "nodeC.conf").forEach {
            javaClass.classLoader.getResourceAsStream(it).replaceMapping(portReplacementMap).copyTo(workingDirectory / it)
        }

        // Store firewall files in a separate directory
        val firewallDir = workingDirectory / "firewall"
        firewallDir.toFile().mkdir()
        listOf("firewall.conf", "utimaco_config.yml").forEach {
            javaClass.classLoader.getResourceAsStream(it).replaceMapping(portReplacementMap).copyTo(firewallDir / it)
        }

        val runResult = RegistrationServer(NetworkHostAndPort("localhost", nmPort)).use {
            it.start()
            CommandLine.populateCommand(registrationTool, BASE_DIR, workingDirectory.toString(),
                    "--network-root-truststore", trustStorePath.toString(),
                    "--network-root-truststore-password", "password",
                    "--bridge-config-file", (firewallDir / "firewall.conf").toString(),
                    "--config-files", (workingDirectory / "nodeA.conf").toString(), (workingDirectory / "nodeB.conf").toString(),
                    (workingDirectory / "nodeC.conf").toString())
            registrationTool.runProgram()
        }

        assertEquals(ExitCodes.SUCCESS, runResult)

        val legalNames = listOf("PartyA", "Party B", "PartyC").map { CordaX500Name(it, "London", "GB") }

        legalNames.forEach {
            val certsPath = workingDirectory / it.toFolderName() / "certificates"
            assertTrue(it.toString()) {(certsPath / "sslkeystore.jks").exists()}
            assertTrue(it.toString()) {(certsPath / "truststore.jks").exists()}
            assertTrue(it.toString()) {(certsPath / "nodekeystore.jks").exists()}
        }

        assertTrue((workingDirectory / "bridge.jks").exists())

        // Compare the contents of each keystore against the bridge and bridge HSM
        val cryptoService = UtimacoCryptoService.fromConfigurationFile((firewallDir / "utimaco_config.yml"))
        val bridgeKeyStore = X509KeyStore.fromFile((workingDirectory / "bridge.jks"), "cordacadevpass", createNew = false)
        legalNames.forEach {
            val alias = x500PrincipalToTLSAlias(it.x500Principal)
            val sslKeyStore = X509KeyStore.fromFile((workingDirectory / it.toFolderName() / "certificates" / "sslkeystore.jks"), "cordacadevpass", createNew = false)
            assertTrue(bridgeKeyStore.contains(alias))
            assertEquals(sslKeyStore.getPublicKey(CORDA_CLIENT_TLS), bridgeKeyStore.getPublicKey(alias))
            assertTrue(cryptoService.containsKey(alias))
            assertEquals(bridgeKeyStore.getPublicKey(alias), cryptoService.getPublicKey(alias))
        }
    }

    @Test
    fun `register nodes and bridge without HSM`() {
        val workingDirectory = tempFolder.root.toPath()

        // create network trust root trust store
        val trustStorePath = workingDirectory / "networkTrustRootStore.jks"
        X509KeyStore.fromFile(trustStorePath, "password", true).update {
            setCertificate(X509Utilities.CORDA_ROOT_CA, DEV_ROOT_CA.certificate)
        }

        listOf("nodeA.conf", "nodeB.conf", "nodeC.conf", "firewall_without_HSM.conf").forEach {
            javaClass.classLoader.getResourceAsStream(it).replaceMapping(portReplacementMap).copyTo(workingDirectory / it)
        }

        val runResult = RegistrationServer(NetworkHostAndPort("localhost", nmPort)).use {
            it.start()
            CommandLine.populateCommand(registrationTool, BASE_DIR, workingDirectory.toString(),
                    "--network-root-truststore", trustStorePath.toString(),
                    "--network-root-truststore-password", "password",
                    "--bridge-config-file", (workingDirectory / "firewall_without_HSM.conf").toString(),
                    "--config-files", (workingDirectory / "nodeA.conf").toString(), (workingDirectory / "nodeB.conf").toString(),
                    (workingDirectory / "nodeC.conf").toString())
            registrationTool.runProgram()
        }

        assertEquals(ExitCodes.SUCCESS, runResult)

        val legalNames = listOf("PartyA", "Party B", "PartyC").map { CordaX500Name(it, "London", "GB") }

        legalNames.forEach {
            val certsPath = workingDirectory / it.toFolderName() / "certificates"
            assertTrue(it.toString()) {(certsPath / "sslkeystore.jks").exists()}
            assertTrue(it.toString()) {(certsPath / "truststore.jks").exists()}
            assertTrue(it.toString()) {(certsPath / "nodekeystore.jks").exists()}
        }

        assertTrue((workingDirectory / "bridge.jks").exists())

        // Compare the contents of each keystore against the bridge and bridge HSM
        // keyStorePassword is taken from bridge configuration
        val bridgeKeyStore = X509KeyStore.fromFile((workingDirectory / "bridge.jks"), "bridgepass", createNew = false)
        legalNames.forEach {
            val alias = x500PrincipalToTLSAlias(it.x500Principal)
            val sslKeyStore = X509KeyStore.fromFile((workingDirectory / it.toFolderName() / "certificates" / "sslkeystore.jks"), "cordacadevpass", createNew = false)
            assertTrue(bridgeKeyStore.contains(alias))
            assertEquals(sslKeyStore.getPublicKey(CORDA_CLIENT_TLS), bridgeKeyStore.getPublicKey(alias))
        }
    }

    @Test
    fun `register multiple nodes with conflicting crypto services configurations`() {
        val workingDirectory = tempFolder.root.toPath()

        // create network trust root trust store
        val trustStorePath = workingDirectory / "networkTrustRootStore.jks"
        X509KeyStore.fromFile(trustStorePath, "password", true).update {
            setCertificate(X509Utilities.CORDA_ROOT_CA, DEV_ROOT_CA.certificate)
        }

        listOf("nodeA_HSM.conf", "nodeB_HSM.conf", "nodeC_HSM.conf", "firewall.conf", "utimaco_config.yml", "utimaco_config2.yml").forEach {
            javaClass.classLoader.getResourceAsStream(it).replaceMapping(portReplacementMap).copyTo(workingDirectory / it)
        }

        val runResult = RegistrationServer(NetworkHostAndPort("localhost", nmPort)).use {
            it.start()
            CommandLine.populateCommand(registrationTool, BASE_DIR, workingDirectory.toString(),
                    "--network-root-truststore", trustStorePath.toString(),
                    "--network-root-truststore-password", "password",
                    "--bridge-config-file", (workingDirectory / "firewall.conf").toString(),
                    "--config-files", (workingDirectory / "nodeA_HSM.conf").toString(), (workingDirectory / "nodeB_HSM.conf").toString(),
                    (workingDirectory / "nodeC_HSM.conf").toString())
            registrationTool.runProgram()
        }

        assertEquals(ExitCodes.FAILURE, runResult)
    }
}<|MERGE_RESOLUTION|>--- conflicted
+++ resolved
@@ -95,16 +95,10 @@
         assertFalse((workingDirectory / "PartyD" / "certificates" / "sslkeystore.jks").exists())
 
         listOf("PartyA", "Party_B", "PartyC").forEach {
-<<<<<<< HEAD
-            assertTrue("Could not find sslkeystore.jks for $it") {(workingDirectory / it / "certificates" / "sslkeystore.jks").exists()}
-            assertTrue("Could not find truststore.jks for $it") {(workingDirectory / it / "certificates" / "truststore.jks").exists()}
-            assertTrue("Could not find nodekeystore.jks for $it") {(workingDirectory / it / "certificates" / "nodekeystore.jks").exists()}
-=======
-            assertTrue(it) {(workingDirectory / it / "certificates" / "sslkeystore.jks").exists()}
-            assertTrue(it) {(workingDirectory / it / "certificates" / "truststore.jks").exists()}
-            assertTrue(it) {(workingDirectory / it / "certificates" / "nodekeystore.jks").exists()}
-            assertTrue(it) {(workingDirectory / it / "certificates" / "wrappingkeystore.pkcs12").exists()}
->>>>>>> dd46d07e
+            assertTrue(it) { (workingDirectory / it / "certificates" / "sslkeystore.jks").exists() }
+            assertTrue(it) { (workingDirectory / it / "certificates" / "truststore.jks").exists() }
+            assertTrue(it) { (workingDirectory / it / "certificates" / "nodekeystore.jks").exists() }
+            assertTrue(it) { (workingDirectory / it / "certificates" / "wrappingkeystore.pkcs12").exists() }
         }
 
         assertTrue((workingDirectory / NETWORK_PARAMS_FILE_NAME).exists())
@@ -199,9 +193,9 @@
 
         legalNames.forEach {
             val certsPath = workingDirectory / it.toFolderName() / "certificates"
-            assertTrue(it.toString()) {(certsPath / "sslkeystore.jks").exists()}
-            assertTrue(it.toString()) {(certsPath / "truststore.jks").exists()}
-            assertTrue(it.toString()) {(certsPath / "nodekeystore.jks").exists()}
+            assertTrue(it.toString()) { (certsPath / "sslkeystore.jks").exists() }
+            assertTrue(it.toString()) { (certsPath / "truststore.jks").exists() }
+            assertTrue(it.toString()) { (certsPath / "nodekeystore.jks").exists() }
         }
 
         assertTrue((workingDirectory / "bridge.jks").exists())
