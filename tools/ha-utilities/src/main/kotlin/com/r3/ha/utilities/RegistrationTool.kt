package com.r3.ha.utilities

import com.typesafe.config.Config
import com.typesafe.config.ConfigValueFactory
import net.corda.client.rpc.internal.serialization.amqp.AMQPClientSerializationScheme
import net.corda.cliutils.CommonCliConstants.BASE_DIR
<<<<<<< HEAD
import net.corda.cliutils.CordaCliWrapper
import net.corda.cliutils.ExitCodes
import net.corda.common.logging.CordaVersion
=======
import net.corda.cliutils.CordaVersionProvider
>>>>>>> dd46d07e
import net.corda.core.crypto.SecureHash
import net.corda.core.identity.CordaX500Name
import net.corda.core.internal.PLATFORM_VERSION
import net.corda.core.internal.div
import net.corda.core.serialization.internal.SerializationEnvironment
import net.corda.core.serialization.internal.nodeSerializationEnv
import net.corda.core.utilities.Try
import net.corda.core.utilities.contextLogger
import net.corda.node.NodeRegistrationOption
import net.corda.node.VersionInfo
import net.corda.node.internal.NetworkParametersReader
import net.corda.node.services.config.ConfigHelper
import net.corda.node.services.config.NodeConfiguration
import net.corda.node.services.config.parseAsNodeConfiguration
import net.corda.node.services.network.NetworkMapClient
import net.corda.node.utilities.registration.HTTPNetworkRegistrationService
import net.corda.node.utilities.registration.NodeRegistrationConfiguration
import net.corda.node.utilities.registration.NodeRegistrationHelper
import net.corda.nodeapi.internal.crypto.X509KeyStore
import net.corda.nodeapi.internal.crypto.X509Utilities
import net.corda.nodeapi.internal.crypto.X509Utilities.CORDA_ROOT_CA
import net.corda.nodeapi.internal.cryptoservice.CryptoService
import net.corda.nodeapi.internal.cryptoservice.CryptoServiceFactory
import net.corda.nodeapi.internal.cryptoservice.SupportedCryptoServices
import net.corda.nodeapi.internal.cryptoservice.azure.AzureKeyVaultCryptoService
import net.corda.nodeapi.internal.cryptoservice.azure.AzureKeyVaultCryptoService.Companion.AzureKeyVaultConfig
import net.corda.nodeapi.internal.cryptoservice.futurex.FutureXCryptoService
import net.corda.nodeapi.internal.cryptoservice.gemalto.GemaltoLunaCryptoService
import net.corda.nodeapi.internal.cryptoservice.gemalto.GemaltoLunaCryptoService.GemaltoLunaConfiguration
import net.corda.nodeapi.internal.cryptoservice.securosys.PrimusXCryptoService
import net.corda.nodeapi.internal.cryptoservice.utimaco.UtimacoCryptoService
import net.corda.nodeapi.internal.cryptoservice.utimaco.UtimacoCryptoService.UtimacoConfig
import net.corda.serialization.internal.AMQP_P2P_CONTEXT
import net.corda.serialization.internal.AMQP_RPC_CLIENT_CONTEXT
import net.corda.serialization.internal.SerializationFactoryImpl
import picocli.CommandLine
import picocli.CommandLine.Option
import java.nio.file.Path
import java.nio.file.Paths
import java.util.concurrent.ConcurrentLinkedQueue
import javax.security.auth.x500.X500Principal
import kotlin.concurrent.thread

class RegistrationTool : HAToolBase("node-registration", "Corda registration tool for registering 1 or more node with the Corda Network, using provided node configuration(s)." +
        " For convenience the tool is also downloading network parameters. Additionally, it can import the TLS keys into the bridge.") {
    companion object {
        private val DUMMY_X500_NAME = CordaX500Name("Bridge", "London", "GB")
        private val VERSION_INFO by lazy {
            // Use lazy init to ensure that CliWrapperBase.initLogging() is called before accessing CordaVersionProvider
            VersionInfo(
                    PLATFORM_VERSION,
                    CordaVersion.releaseVersion,
                    CordaVersion.revision,
                    CordaVersion.vendor)
        }

        private val logger by lazy { contextLogger() }

        internal fun x500PrincipalToTLSAlias(x500Principal: X500Principal): String {
            val nameHash = SecureHash.sha256(x500Principal.toString())
            // Note we use lower case as .JKS aliases are squashed to lowercase during the insert procedure and this breaks any link to the HSM alias.
            return "${X509Utilities.CORDA_CLIENT_TLS}-$nameHash".toLowerCase()
        }

        fun CordaX500Name.toFolderName() : String {
            val folderName = if (commonName == null) organisation else "$commonName,$organisation"
            return folderName.toFileName()
        }

        private fun String.toFileName(): String {
            return replace("[^a-zA-Z0-9-_.]".toRegex(), "_")
        }
    }

    @Option(names = ["-b", BASE_DIR], paramLabel = "FOLDER", description = ["The node working directory where all the files are kept."])
    var baseDirectory: Path = Paths.get(".").toAbsolutePath().normalize()
    @Option(names = ["--config-files", "-f"], arity = "1..*", paramLabel = "FILE", description = ["The path to the node config file"], required = true)
    lateinit var configFiles: List<Path>
    @Option(names = ["-t", "--network-root-truststore"], paramLabel = "FILE", description = ["Network root trust store obtained from network operator."], required = true)
    var networkRootTrustStorePath: Path = Paths.get(".").toAbsolutePath().normalize() / "network-root-truststore.jks"
    @Option(names = ["-p", "--network-root-truststore-password"], paramLabel = "PASSWORD", description = ["Network root trust store password obtained from network operator."], required = true)
    lateinit var networkRootTrustStorePassword: String
    @Option(names = ["--bridge-config-file", "-g"],  paramLabel = "FILE", description = ["The path to the bridge configuration file."])
    var bridgeConfigFile: Path? = null

    private fun initialiseSerialization() {
        if (nodeSerializationEnv == null) {
            nodeSerializationEnv =
                    SerializationEnvironment.with(
                            SerializationFactoryImpl().apply {
                                registerScheme(AMQPClientSerializationScheme(emptyList()))
                            },
                            AMQP_P2P_CONTEXT,
                            rpcClientContext = AMQP_RPC_CLIENT_CONTEXT)
        }
    }

    override val driversParentDir: Path? get() = baseDirectory

    override fun runTool() {
        initialiseSerialization() // Should be called after CliWrapperBase.initLogging()
<<<<<<< HEAD
        return try {
            if (!HAUtilities.addJarsInDriversDirectoryToSystemClasspath(baseDirectory)) {
                HAUtilities.addJarsInDriversDirectoryToSystemClasspath(Paths.get("."))
            }
            validateNodeHsmConfigs(configFiles)
            val bridgeCryptoService = makeBridgeCryptoService(bridgeConfigFile)
            // Parallel processing is beneficial as it is possible to submit multiple CSR in close succession
            // If manual interaction will be needed - it would be possible to sign them all off at once on Doorman side.
            val nodeConfigurations = ConcurrentLinkedQueue<Pair<CordaX500Name, Try<NodeConfiguration>>>()
            val startedThreads = configFiles.map {
                val legalName = ConfigHelper.loadConfig(it.parent, it).parseAsNodeConfiguration().value().myLegalName
                thread(name = legalName.toString(), start = true) {
                    nodeConfigurations.add(Pair(legalName, Try.on {
                        try {
                            logger.info("Processing registration for: $legalName")
                            // Load the config again with modified base directory.
                            val folderName = if (legalName.commonName == null) legalName.organisation else "${legalName.commonName},${legalName.organisation}"
                            val baseDir = baseDirectory / folderName.toFileName()
                            val parsedConfig = resolveCryptoServiceConfPathToAbsolutePath(it.parent,
                                                                                          ConfigHelper.loadConfig(it.parent, it))
                                    .withValue("baseDirectory", ConfigValueFactory.fromAnyRef(baseDir.toString()))
                                    .parseAsNodeConfiguration()
                                    .value()
                            val sslPublicKey = if (bridgeCryptoService != null) {
                                val alias = x500PrincipalToTLSAlias(legalName.x500Principal) // must be lower case to stay consistent with public .JKS file
                                bridgeCryptoService.generateKeyPair(alias, X509Utilities.DEFAULT_TLS_SIGNATURE_SCHEME)
                            } else {
                                null
                            }
                            with(parsedConfig) {
                                val helper = NodeRegistrationHelper(NodeRegistrationConfiguration(this), HTTPNetworkRegistrationService(networkServices!!, VERSION_INFO),
                                        NodeRegistrationOption(networkRootTrustStorePath, networkRootTrustStorePassword),
                                        logProgress = logger::info, logError = logger::error)
                                helper.generateKeysAndRegister(sslPublicKey)
                                helper.generateNodeIdentity()
                            }
                            parsedConfig
                        } catch (ex: Throwable) {
                            logger.error("Failed to process the following X500 name [$legalName]", ex)
                            throw ex
=======
        validateNodeHsmConfigs(configFiles)
        val bridgeConfig = bridgeConfigFile?.let {
            logger.logConfigPath(it)
            ConfigHelper.loadConfig(it.parentOrDefault, it)
        }
        // Return null for BC_SIMPLE
        val bridgeCryptoService = bridgeConfig?.let {
            makeBridgeCryptoService(it, bridgeConfigFile!!.parentOrDefault)
        }
        // Parallel processing is beneficial as it is possible to submit multiple CSR in close succession
        // If manual interaction will be needed - it would be possible to sign them all off at once on Doorman side.
        val nodeConfigurations = ConcurrentLinkedQueue<Pair<CordaX500Name, Try<NodeConfiguration>>>()
        val startedThreads = configFiles.map {
            val legalName = ConfigHelper.loadConfig(it.parentOrDefault, it).parseAsNodeConfiguration().value().myLegalName
            thread(name = legalName.toString(), start = true) {
                nodeConfigurations.add(Pair(legalName, Try.on {
                    try {
                        logger.info("Processing registration for: $legalName")
                        // Load the config again with modified base directory.
                        val folderName = if (legalName.commonName == null) legalName.organisation else "${legalName.commonName},${legalName.organisation}"
                        val baseDir = baseDirectory / folderName.toFileName()
                        val parsedConfig = resolveCryptoServiceConfPathToAbsolutePath(it.parentOrDefault,
                                ConfigHelper.loadConfig(it.parentOrDefault, it))
                                .withValue("baseDirectory", ConfigValueFactory.fromAnyRef(baseDir.toString()))
                                .parseAsNodeConfiguration()
                                .value()
                        val sslPublicKey = if (bridgeCryptoService != null) {
                            val alias = x500PrincipalToTLSAlias(legalName.x500Principal) // must be lower case to stay consistent with public .JKS file
                            bridgeCryptoService.generateKeyPair(alias, X509Utilities.DEFAULT_TLS_SIGNATURE_SCHEME)
                        } else {
                            null
>>>>>>> dd46d07e
                        }
                        with(parsedConfig) {
                            val helper = NodeRegistrationHelper(this, HTTPNetworkRegistrationService(networkServices!!, VERSION_INFO),
                                    NodeRegistrationOption(networkRootTrustStorePath, networkRootTrustStorePassword),
                                    logProgress = logger::info, logError = logger::error)
                            helper.generateKeysAndRegister(sslPublicKey)
                            helper.generateNodeIdentity()
                            helper.generateWrappingKey()
                        }
                        parsedConfig
                    } catch (ex: Throwable) {
                        logger.error("Failed to process the following X500 name [$legalName]", ex)
                        throw ex
                    }
                }))
            }
        }

        // Wait for all to complete successfully or not.
        startedThreads.forEach { it.join() }

<<<<<<< HEAD
            if (success.isNotEmpty()) {
                // Fetch the network params and store them in the `baseDirectory`
                val versionInfo = VersionInfo(PLATFORM_VERSION, CordaVersion.releaseVersion, CordaVersion.revision, CordaVersion.vendor)
                val networkMapClient = NetworkMapClient(success.first().second.getOrThrow().networkServices!!, versionInfo)
                val trustRootCertificate = X509KeyStore.fromFile(networkRootTrustStorePath, networkRootTrustStorePassword)
                        .getCertificate(CORDA_ROOT_CA)
                networkMapClient.start(trustRootCertificate)
                val networkParamsReader = NetworkParametersReader(
                        trustRootCertificate,
                        networkMapClient,
                        baseDirectory)
                networkParamsReader.read()
            }
=======
        val (success, fail) = nodeConfigurations.partition { it.second.isSuccess }
>>>>>>> dd46d07e

        if (success.isNotEmpty()) {
            // Fetch the network params and store them in the `baseDirectory`
            val versionInfo = VersionInfo(PLATFORM_VERSION, CordaVersionProvider.releaseVersion, CordaVersionProvider.revision, CordaVersionProvider.vendor)
            val networkMapClient = NetworkMapClient(success.first().second.getOrThrow().networkServices!!, versionInfo)
            val trustRootCertificate = X509KeyStore.fromFile(networkRootTrustStorePath, networkRootTrustStorePassword)
                    .getCertificate(CORDA_ROOT_CA)
            networkMapClient.start(trustRootCertificate)
            val networkParamsReader = NetworkParametersReader(
                    trustRootCertificate,
                    networkMapClient,
                    baseDirectory)
            networkParamsReader.read()
        }

        if (fail.isNotEmpty()) {
            fun List<Pair<CordaX500Name, Try<NodeConfiguration>>>.allX500NamesAsStr(): String {
                return map { it.first }.joinToString(";")
            }

            throw IllegalStateException("Registration of [${success.allX500NamesAsStr()}] been successful." +
                    " However, for the following X500 names it has failed: [${fail.allX500NamesAsStr()}]. Please see log for more details.")
        }

        bridgeConfig?.let {
            logger.info("Running BridgeSSLKeyTool to distribute sslkeystores")
            val toolArgs = generateBridgeSSLKeyToolArguments(baseDirectory, success, it.getString("keyStorePassword"))
            val sslKeyTool = BridgeSSLKeyTool()
            logger.info("Params for BridgeSSLKeyTool are: $toolArgs")
            CommandLine.populateCommand(sslKeyTool, *toolArgs.toTypedArray())
            sslKeyTool.runTool()
        }
    }

    private fun resolveCryptoServiceConfPathToAbsolutePath(configFileParentPath: Path, config: Config): Config {
        if (config.hasPath("cryptoServiceConf")) {
            val cryptoServiceConfPath = Paths.get(config.getString("cryptoServiceConf"))
            if (!cryptoServiceConfPath.isAbsolute) {
                return config.withValue("cryptoServiceConf",
                        ConfigValueFactory.fromAnyRef(resolveRelativeCryptoConfPath(configFileParentPath, cryptoServiceConfPath).toString()))
            }
        }
        return config
    }

    private fun resolveCryptoConfPath(configFileParentPath: Path, configFilePath: Path): Path {
        if (!configFilePath.isAbsolute) {
            return resolveRelativeCryptoConfPath(configFileParentPath, configFilePath)
        }
        return configFilePath
    }

    private fun resolveRelativeCryptoConfPath(configFileParentPath: Path, relativeConfigFilePath: Path): Path {
        val absoluteParentPath = configFileParentPath.toAbsolutePath()
        return absoluteParentPath.resolve(relativeConfigFilePath)
    }

    private fun String.toFileName(): String {
        return replace("[^a-zA-Z0-9-_.]".toRegex(), "_")
    }

    private val Path.parentOrDefault get() = this.parent ?: Paths.get(".")

    // Make sure the nodes don't have conflicting crypto service configurations
    private fun validateNodeHsmConfigs(configFiles: List<Path>) {
        val cryptoServicesTypes = mutableMapOf<SupportedCryptoServices, MutableList<Any>>()
        configFiles.forEach { configPath ->
            logger.logConfigPath(configPath)
            val nodeConfig = ConfigHelper.loadConfig(configPath.parentOrDefault, configPath).parseAsNodeConfiguration().value()
            val errorMessage = "Node ${nodeConfig.myLegalName} has conflicting crypto service configuration."
            logger.logCryptoServiceName(nodeConfig.cryptoServiceName, nodeConfig.myLegalName)
            nodeConfig.cryptoServiceName?.let { nodeCryptoServiceName ->
                val configs = cryptoServicesTypes.getOrDefault(nodeCryptoServiceName, mutableListOf())
                val cryptoServiceConfigPath = resolveCryptoConfPath(configPath.parentOrDefault, nodeConfig.cryptoServiceConf!!)
                logger.logConfigPath(cryptoServiceConfigPath)
                val toProcess = readCryptoConfigFile(nodeCryptoServiceName, cryptoServiceConfigPath)
                configs.forEach {
                    when(nodeCryptoServiceName) {
                        SupportedCryptoServices.UTIMACO -> {
                            toProcess as UtimacoConfig
                            it as UtimacoConfig
                            if (toProcess.host == it.host && toProcess.port == it.port) {
                                require (toProcess.username != it.username) { errorMessage }
                            }
                        }
                        SupportedCryptoServices.GEMALTO_LUNA -> {
                            toProcess as GemaltoLunaConfiguration
                            it as GemaltoLunaConfiguration
                            require (toProcess.keyStore != it.keyStore) { errorMessage }
                        }
                        SupportedCryptoServices.AZURE_KEY_VAULT -> {
                            toProcess as AzureKeyVaultConfig
                            it as AzureKeyVaultConfig
                            if (toProcess.keyVaultURL == it.keyVaultURL) {
                                require(toProcess.path != it.path &&
                                        toProcess.alias != it.alias &&
                                        toProcess.clientId != it.clientId) { errorMessage }
                            }
                        }
                        SupportedCryptoServices.FUTUREX -> {
                            toProcess as FutureXCryptoService.FutureXConfiguration
                            it as FutureXCryptoService.FutureXConfiguration
                            require(toProcess.credentials != it.credentials) { errorMessage }
                        }
                        SupportedCryptoServices.PRIMUS_X -> {
                            toProcess as PrimusXCryptoService.Companion.PrimusXConfiguration
                            it as PrimusXCryptoService.Companion.PrimusXConfiguration
                            if (toProcess.host == it.host && toProcess.port == it.port) {
                                require (toProcess.username != it.username) { errorMessage }
                            }
                        }
                        SupportedCryptoServices.BC_SIMPLE -> {
                            // Nothing to be done for BC
                            Any()
                        }
                    }
                }
                configs.add(toProcess)
                cryptoServicesTypes[nodeCryptoServiceName] = configs
            }
        }
    }

    private fun readCryptoConfigFile(type: SupportedCryptoServices, path: Path): Any {
        return when(type) {
            SupportedCryptoServices.UTIMACO -> UtimacoCryptoService.parseConfigFile(path)
            SupportedCryptoServices.GEMALTO_LUNA -> GemaltoLunaCryptoService.parseConfigFile(path)
            SupportedCryptoServices.AZURE_KEY_VAULT -> AzureKeyVaultCryptoService.parseConfigFile(path)
            SupportedCryptoServices.FUTUREX -> FutureXCryptoService.parseConfigFile(path)
            SupportedCryptoServices.PRIMUS_X -> PrimusXCryptoService.parseConfigFile(path)
            SupportedCryptoServices.BC_SIMPLE -> Any()
        }
    }

    private fun generateBridgeSSLKeyToolArguments(dir: Path, nodeConfigs: List<Pair<CordaX500Name, Try<NodeConfiguration>>>, bridgeKeyStorePassword: String): List<String> {
        val args = mutableListOf<String>()
        args.add("--base-directory")
        args.add(dir.toString())
        args.add("--bridge-keystore-password")
        args.add(bridgeKeyStorePassword)
        args.add("--node-keystores")
        val passwords = mutableListOf<String>()
        passwords.add("--node-keystore-passwords")
        nodeConfigs.forEach {
            val x500Name = it.first
            val config = it.second.getOrThrow()
            args.add((dir / x500Name.toFolderName() / "certificates/sslkeystore.jks").toString())
            passwords.add(config.p2pSslOptions.keyStore.storePassword)
        }
        args.addAll(passwords)
        return args
    }

    private fun makeBridgeCryptoService(bridgeConfig: Config, configDir: Path): CryptoService? {
        // Get CryptoService type from bridge configuration
        if (!bridgeConfig.hasPath("p2pTlsSigningCryptoServiceConfig")) {
            logger.logCryptoServiceName(SupportedCryptoServices.BC_SIMPLE, DUMMY_X500_NAME)
            return null // Use BC_SIMPLE by default
        }
        val bridgeCryptoServiceConfig = bridgeConfig.getConfig("p2pTlsSigningCryptoServiceConfig")
        if (!bridgeCryptoServiceConfig.hasPath("name")) {
            throw IllegalArgumentException("Key 'name' is not specified in Bridge 'p2pTlsSigningCryptoServiceConfig'.")
        }
        val bridgeCryptoServiceName = SupportedCryptoServices.valueOf(bridgeCryptoServiceConfig.getString("name"))
        logger.logCryptoServiceName(bridgeCryptoServiceName, DUMMY_X500_NAME)
        if (bridgeCryptoServiceName == SupportedCryptoServices.BC_SIMPLE) {
            return null // Skip crypto service creation for BC_SIMPLE
        }
        if (!bridgeCryptoServiceConfig.hasPath("conf")) {
            throw IllegalArgumentException("Key 'conf' is not specified in Bridge 'p2pTlsSigningCryptoServiceConfig'.")
        }
        // Resolve crypto service config path in the same way as for nodes
        val bridgeCryptoServiceConfigPath = resolveCryptoConfPath(configDir, Paths.get(bridgeCryptoServiceConfig.getString("conf")))
        logger.logConfigPath(bridgeCryptoServiceConfigPath)
        return CryptoServiceFactory.makeCryptoService(bridgeCryptoServiceName, DUMMY_X500_NAME, null, bridgeCryptoServiceConfigPath)
    }
}<|MERGE_RESOLUTION|>--- conflicted
+++ resolved
@@ -4,13 +4,7 @@
 import com.typesafe.config.ConfigValueFactory
 import net.corda.client.rpc.internal.serialization.amqp.AMQPClientSerializationScheme
 import net.corda.cliutils.CommonCliConstants.BASE_DIR
-<<<<<<< HEAD
-import net.corda.cliutils.CordaCliWrapper
-import net.corda.cliutils.ExitCodes
 import net.corda.common.logging.CordaVersion
-=======
-import net.corda.cliutils.CordaVersionProvider
->>>>>>> dd46d07e
 import net.corda.core.crypto.SecureHash
 import net.corda.core.identity.CordaX500Name
 import net.corda.core.internal.PLATFORM_VERSION
@@ -112,48 +106,6 @@
 
     override fun runTool() {
         initialiseSerialization() // Should be called after CliWrapperBase.initLogging()
-<<<<<<< HEAD
-        return try {
-            if (!HAUtilities.addJarsInDriversDirectoryToSystemClasspath(baseDirectory)) {
-                HAUtilities.addJarsInDriversDirectoryToSystemClasspath(Paths.get("."))
-            }
-            validateNodeHsmConfigs(configFiles)
-            val bridgeCryptoService = makeBridgeCryptoService(bridgeConfigFile)
-            // Parallel processing is beneficial as it is possible to submit multiple CSR in close succession
-            // If manual interaction will be needed - it would be possible to sign them all off at once on Doorman side.
-            val nodeConfigurations = ConcurrentLinkedQueue<Pair<CordaX500Name, Try<NodeConfiguration>>>()
-            val startedThreads = configFiles.map {
-                val legalName = ConfigHelper.loadConfig(it.parent, it).parseAsNodeConfiguration().value().myLegalName
-                thread(name = legalName.toString(), start = true) {
-                    nodeConfigurations.add(Pair(legalName, Try.on {
-                        try {
-                            logger.info("Processing registration for: $legalName")
-                            // Load the config again with modified base directory.
-                            val folderName = if (legalName.commonName == null) legalName.organisation else "${legalName.commonName},${legalName.organisation}"
-                            val baseDir = baseDirectory / folderName.toFileName()
-                            val parsedConfig = resolveCryptoServiceConfPathToAbsolutePath(it.parent,
-                                                                                          ConfigHelper.loadConfig(it.parent, it))
-                                    .withValue("baseDirectory", ConfigValueFactory.fromAnyRef(baseDir.toString()))
-                                    .parseAsNodeConfiguration()
-                                    .value()
-                            val sslPublicKey = if (bridgeCryptoService != null) {
-                                val alias = x500PrincipalToTLSAlias(legalName.x500Principal) // must be lower case to stay consistent with public .JKS file
-                                bridgeCryptoService.generateKeyPair(alias, X509Utilities.DEFAULT_TLS_SIGNATURE_SCHEME)
-                            } else {
-                                null
-                            }
-                            with(parsedConfig) {
-                                val helper = NodeRegistrationHelper(NodeRegistrationConfiguration(this), HTTPNetworkRegistrationService(networkServices!!, VERSION_INFO),
-                                        NodeRegistrationOption(networkRootTrustStorePath, networkRootTrustStorePassword),
-                                        logProgress = logger::info, logError = logger::error)
-                                helper.generateKeysAndRegister(sslPublicKey)
-                                helper.generateNodeIdentity()
-                            }
-                            parsedConfig
-                        } catch (ex: Throwable) {
-                            logger.error("Failed to process the following X500 name [$legalName]", ex)
-                            throw ex
-=======
         validateNodeHsmConfigs(configFiles)
         val bridgeConfig = bridgeConfigFile?.let {
             logger.logConfigPath(it)
@@ -185,10 +137,9 @@
                             bridgeCryptoService.generateKeyPair(alias, X509Utilities.DEFAULT_TLS_SIGNATURE_SCHEME)
                         } else {
                             null
->>>>>>> dd46d07e
                         }
                         with(parsedConfig) {
-                            val helper = NodeRegistrationHelper(this, HTTPNetworkRegistrationService(networkServices!!, VERSION_INFO),
+                            val helper = NodeRegistrationHelper(NodeRegistrationConfiguration(this), HTTPNetworkRegistrationService(networkServices!!, VERSION_INFO),
                                     NodeRegistrationOption(networkRootTrustStorePath, networkRootTrustStorePassword),
                                     logProgress = logger::info, logError = logger::error)
                             helper.generateKeysAndRegister(sslPublicKey)
@@ -207,27 +158,11 @@
         // Wait for all to complete successfully or not.
         startedThreads.forEach { it.join() }
 
-<<<<<<< HEAD
-            if (success.isNotEmpty()) {
-                // Fetch the network params and store them in the `baseDirectory`
-                val versionInfo = VersionInfo(PLATFORM_VERSION, CordaVersion.releaseVersion, CordaVersion.revision, CordaVersion.vendor)
-                val networkMapClient = NetworkMapClient(success.first().second.getOrThrow().networkServices!!, versionInfo)
-                val trustRootCertificate = X509KeyStore.fromFile(networkRootTrustStorePath, networkRootTrustStorePassword)
-                        .getCertificate(CORDA_ROOT_CA)
-                networkMapClient.start(trustRootCertificate)
-                val networkParamsReader = NetworkParametersReader(
-                        trustRootCertificate,
-                        networkMapClient,
-                        baseDirectory)
-                networkParamsReader.read()
-            }
-=======
         val (success, fail) = nodeConfigurations.partition { it.second.isSuccess }
->>>>>>> dd46d07e
 
         if (success.isNotEmpty()) {
             // Fetch the network params and store them in the `baseDirectory`
-            val versionInfo = VersionInfo(PLATFORM_VERSION, CordaVersionProvider.releaseVersion, CordaVersionProvider.revision, CordaVersionProvider.vendor)
+            val versionInfo = VersionInfo(PLATFORM_VERSION, CordaVersion.releaseVersion, CordaVersion.revision, CordaVersion.vendor)
             val networkMapClient = NetworkMapClient(success.first().second.getOrThrow().networkServices!!, versionInfo)
             val trustRootCertificate = X509KeyStore.fromFile(networkRootTrustStorePath, networkRootTrustStorePassword)
                     .getCertificate(CORDA_ROOT_CA)
