--- conflicted
+++ resolved
@@ -23,13 +23,9 @@
     "|kotlin_version|" : constants_properties_dict["kotlinVersion"],
     "|gradle_plugins_version|" : constants_properties_dict["gradlePluginsVersion"],
     "|quasar_version|" : constants_properties_dict["quasarVersion"],
-<<<<<<< HEAD
-    "|platform_version|" : constants_properties_dict["platformVersion"]
-=======
     "|platform_version|" : constants_properties_dict["platformVersion"],
     "|os_branch|" : constants_properties_dict["openSourceBranch"],
     "|os_samples_branch|" : constants_properties_dict["openSourceSamplesBranch"]
->>>>>>> fb736ad9
 }
 
 def setup(app):
@@ -104,15 +100,9 @@
 
 # List of patterns, relative to source directory, that match files and
 # directories to ignore when looking for source files.
-<<<<<<< HEAD
-exclude_patterns = ['./design/README.md']
-if tags.has('pdfmode'):
-    exclude_patterns = ['./design', './design/README.md']
-=======
 exclude_patterns = ['design/README.md']
 if tags.has('pdfmode'):
     exclude_patterns = ['design', 'design/README.md']
->>>>>>> fb736ad9
 
 # The reST default role (used for this markup: `text`) to use for all
 # documents.
@@ -311,13 +301,9 @@
     'preamble' : _PREAMBLE,
 
     'extraclassoptions' : 'openany',
-<<<<<<< HEAD
 }
 
 # True to prefix each section label with the name of the document it is in, followed by a colon.
 # For example, index:Introduction for a section called Introduction that appears in document index.rst.
 # Useful for avoiding ambiguity when the same section heading appears in different documents.
-autosectionlabel_prefix_document = True
-=======
-}
->>>>>>> fb736ad9
+autosectionlabel_prefix_document = True